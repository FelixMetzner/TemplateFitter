--- conflicted
+++ resolved
@@ -4,35 +4,24 @@
     - A ConstraintContainer class, which holds all (one or multiple) Constraints to be used in the fit model.
 """
 
-<<<<<<< HEAD
-from typing import Dict, MutableSequence, Union, Iterable, overload, Callable, TypeVar, List
+from typing import Dict, MutableSequence, Union, Iterable, overload, Callable, TypeVar, List, Iterator
 from abc import abstractmethod
 from collections import defaultdict
 from dataclasses import dataclass
 import numba as nb
 import numpy as np
-=======
-from typing import NamedTuple, Dict, MutableSequence, Union, Iterable, Iterator, overload
->>>>>>> 9878fa6a
 
 from numba.core import types
 from numba.experimental import jitclass
 
-<<<<<<< HEAD
 
 @dataclass
 class Constraint:
-    """Class to keep track of simple constraints."""
-
-=======
-class Constraint(NamedTuple):
->>>>>>> 9878fa6a
     constraint_index: int
     central_value: float
     uncertainty: float
 
 
-<<<<<<< HEAD
 class ComplexConstraint(Constraint):
     def __init__(
         self,
@@ -134,12 +123,6 @@
         super().__init__()
         self._constraints = []  # type: List[_ConstraintT]
         self._constraint_parameter_indices = defaultdict(list)  # type: defaultdict[int, List[int]]
-=======
-class ConstraintContainer(MutableSequence[Constraint]):
-    def __init__(self) -> None:
-        super().__init__()
-        self._constraints = {}  # type: Dict[Union[int, slice], Constraint]
->>>>>>> 9878fa6a
 
     @overload
     def __getitem__(self, i: int) -> _ConstraintT:
@@ -179,17 +162,11 @@
     def __len__(self) -> int:
         return len(self._constraints)
 
-<<<<<<< HEAD
-    def __iter__(self):
-        if not len(self):
-=======
-    def __iter__(self) -> Iterator[Constraint]:
+    def __iter__(self) -> Iterator[_ConstraintT]:
         if not len(self._constraints):
->>>>>>> 9878fa6a
             raise RuntimeError("ConstraintContainer is empty and must be filled before iteration.")
         return iter(self._constraints)
 
-<<<<<<< HEAD
     def __repr__(self):
         return f"ConstraintContainer({', '.join(str(c) for c in self._constraints)})"
 
@@ -207,15 +184,6 @@
     """
 
     def append(self, value: Constraint):
-=======
-    def __repr__(self) -> str:
-        return f"ConstraintContainer({', '.join(str(c) for c in self._constraints.values())})"
-
-    def append(self, value: Constraint) -> None:
-        if value.constraint_index in self._constraints:
-            raise KeyError(f"Constraint with index {value.constraint_index} already exists in ConstraintContainer.")
-        self._constraints[value.constraint_index] = value
->>>>>>> 9878fa6a
 
         if value.constraint_index in self._constraint_parameter_indices:
             raise KeyError(

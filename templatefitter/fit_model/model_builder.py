--- conflicted
+++ resolved
@@ -11,11 +11,8 @@
 from numba import jit
 from scipy.linalg import block_diag
 from abc import ABC, abstractmethod
-<<<<<<< HEAD
-from typing import Optional, Union, List, Tuple, Dict, Sequence
-=======
 from typing import Optional, Union, List, Tuple, Dict, NamedTuple, Sequence
->>>>>>> 7460b087
+
 
 from templatefitter.utility import xlogyx, cov2corr
 
@@ -408,16 +405,8 @@
         channel: Optional[Channel] = None,
         name: Optional[str] = None,
         components: Optional[Sequence[Union[int, str, Component, Template]]] = None,
-<<<<<<< HEAD
     ) -> None:
-
-=======
-        latex_label: Optional[str] = None,
-        plot_order: Optional[Tuple[str, ...]] = None,
-    ) -> Union[int, Tuple[int, Channel]]:
-        self._check_is_not_finalized()
-        creates_new_channel = False
->>>>>>> 7460b087
+    
         input_error_text = (
             "A channel can either be added by providing\n"
             "\t- an already prepared channel via the argument 'channel'\nor\n"

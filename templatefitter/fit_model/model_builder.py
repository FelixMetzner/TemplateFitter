"""
Class which defines the fit model by combining templates and handles the computation.
"""

import copy
import logging
import operator
import numpy as np
import scipy.stats as scipy_stats

from scipy.linalg import block_diag
from abc import ABC, abstractmethod
from typing import Optional, Union, List, Tuple, Dict, Callable, Iterable, Sequence


from templatefitter.utility import xlogyx, cov2corr

from templatefitter.binned_distributions.weights import WeightsInputType
from templatefitter.binned_distributions.binned_distribution import DataInputType, Binning

from templatefitter.fit_model.template import Template
from templatefitter.fit_model.component import Component
from templatefitter.fit_model.constraint import Constraint, SimpleConstraintContainer, ComplexConstraintContainer
from templatefitter.fit_model.data_channel import ModelDataChannels
from templatefitter.fit_model.channel import ModelChannels, Channel
from templatefitter.fit_model.parameter_handler import ParameterHandler, ModelParameter, TemplateParameter
from templatefitter.fit_model.utility import (
    pad_sequences,
    check_bin_count_shape,
    immutable_cached_property,
    create_slice_if_contiguous,
)
from templatefitter.fit_model.fit_object_managers import (
    FractionConversionInfo,
    FractionManager,
    FitObjectManager,
)

logging.getLogger(__name__).addHandler(logging.NullHandler())

__all__ = [
    "FitModel",
]


# TODO: Not yet considered are Yield Ratios:
#       We could add a ratio parameter instead of a yield parameter for components for which
#       the ratio of two yields should be fitted.
#       This would require an additional parameter type and an additional vector in the
#       calculation in calculate_expected_bin_count:
#           yield_vector * ratio_vector
#       where ratio vector holds ones except for the row of the component which is related to another component
#       via the ratio. For this component the respective yield must stand at the place of its own yield value, e.g.:
#           ratio = yield_2 / yield_1 -> yield_2 = ratio * yield_1
#           => (yield_i, yield_1, yield_1, yield_j, ...)^T * (1, 1, ratio, 1, ...)^T


# TODO: Maybe the FitModel could produce a Model object, which is a container that holds all
#       the necessary information and can be used to recreate the model.


# TODO next: - Include uncertainties into yield or template shapes!
#            - uncertainties must be relative uncertainties!
#            - generalize uncertainty handling!


class FitModel:
    def __init__(
        self,
        parameter_handler: ParameterHandler,
        ignore_empty_mc_bins: bool = False,
    ):

        # region private attributes
        self._params = parameter_handler  # type: ParameterHandler

        self._ignore_empty_mc_bins = ignore_empty_mc_bins  # type: bool

        self._model_parameters = []  # type: List[ModelParameter]
        self._model_parameters_mapping = {}  # type: Dict[str, int]

        self._template_manager: FitObjectManager[Template] = FitObjectManager()
        self._component_manager: FitObjectManager[Component] = FitObjectManager()

        self._channels = ModelChannels()  # type: ModelChannels

        self._data_channels = ModelDataChannels()  # type: ModelDataChannels
        self._original_data_channels = None  # type: Optional[ModelDataChannels]

        self._masked_data_bin_counts = None  # type: Optional[np.ndarray]
        self._data_stat_errors_sq = None  # type: Optional[np.ndarray]

        self._fraction_manager = FractionManager(
            param_handler=self._params,
            channels=self._channels,
        )  # type: FractionManager

        self._inverse_template_bin_correlation_matrix = None  # type: Optional[np.ndarray]
        self._systematics_covariance_matrices_per_channel = None  # type: Optional[List[np.ndarray]]

        self._has_data = False  # type: bool
        self._is_initialized = False  # type: bool
        self._is_checked = False  # type: bool

        self._yield_indices = None  # type: Optional[List[int]]
        self._yields_checked = False  # type: bool

        self._fraction_indices = None  # type: Optional[List[int]]
        self._fractions_checked = False  # type: bool

        self._efficiency_indices = None  # type: Optional[List[int]]
        self._efficiency_reshaping_indices = None  # type: Optional[List[int]]
        self._efficiency_padding_required = True  # type: bool
        self._efficiencies_checked = False  # type: bool

        self._bin_nuisance_params_checked = False  # type: bool

<<<<<<< HEAD
        self._simple_constraint_container = SimpleConstraintContainer()
        self._complex_constraint_container = ComplexConstraintContainer()
=======
        self.bin_nuisance_parameter_slice = None  # type: Optional[Tuple[int, int]]
        self.constraint_slice = None  # type: Optional[Tuple[int, int]]

        self._constraint_container = ConstraintContainer()  # type: ConstraintContainer
>>>>>>> 55eca973

        self._template_shapes_checked = False  # type: bool
        self._template_shape = None  # type: Optional[np.ndarray]

        self._gauss_term_checked = False  # type: bool
        self._constraint_term_checked = False  # type: bool
        self._chi2_calculation_checked = False  # type: bool
        self._nll_calculation_checked = False  # type: bool

        # endregion

        self.ncall = 0

        # Setting a random seed for the toy data set generation with SciPy
        self._random_state = np.random.RandomState(seed=7694747)  # type: np.random.RandomState

    # region Basic Properties
    # Attributes forwarded to self._channels

    @immutable_cached_property
    def binning(self) -> Tuple[Binning, ...]:
        return self._channels.binning

    @immutable_cached_property
    def template_bin_counts(self) -> np.ndarray:
        return self._channels.template_bin_counts

    @immutable_cached_property
    def max_number_of_bins_flattened(self) -> int:
        return self._channels.max_number_of_bins_flattened

    @immutable_cached_property
    def number_of_bins_flattened_per_channel(self) -> List[int]:
        return self._channels.number_of_bins_flattened_per_channel

    @property
    def number_of_channels(self) -> int:
        return len(self._channels)

    @immutable_cached_property
    def number_of_components(self) -> Tuple[int, ...]:
        return self._channels.number_of_components

    @immutable_cached_property
    def min_number_of_independent_yields(self) -> int:
        return self._channels.min_number_of_independent_yields

    @immutable_cached_property
    def number_of_expected_independent_yields(self) -> int:
        return self._channels.number_of_expected_independent_yields

    @immutable_cached_property
    def total_number_of_templates(self) -> int:
        return self._channels.total_number_of_templates

    @immutable_cached_property
    def number_of_templates(self) -> Tuple[int, ...]:
        return self._channels.number_of_templates

    @immutable_cached_property
    def number_of_dependent_templates(self) -> Tuple[int, ...]:
        return self._channels.number_of_dependent_templates

    @immutable_cached_property
    def number_of_independent_templates(self) -> Tuple[int, ...]:
        return self._channels.number_of_independent_templates

    @immutable_cached_property
    def number_of_fraction_parameters(self) -> Tuple[int, ...]:
        return self._channels.number_of_fraction_parameters

    @property
    def fraction_conversion(self) -> FractionConversionInfo:
        assert self._fraction_manager.fraction_conversion is not None
        return self._fraction_manager.fraction_conversion

    @property
    def is_finalized(self) -> bool:
        return self._is_initialized

    # endregion

    # region Add parameters, templates, components, channels, constraints and data

    def add_model_parameter(
        self,
        name: str,
        parameter_type: str,
        floating: bool,
        initial_value: float,
        constrain_to_value: Optional[float] = None,
        constraint_sigma: Optional[float] = None,
    ) -> Tuple[int, ModelParameter]:
        self._check_is_not_finalized()
        self._check_has_data(adding="model parameter")

        if name in self._model_parameters_mapping:
            raise RuntimeError(
                f"The model parameter with the name {name} already exists!\n"
                f"It has the following properties:\n"
                f"{self._model_parameters[self._model_parameters_mapping[name]]}"
            )

        model_index = len(self._model_parameters)
        model_parameter = ModelParameter(
            name=name,
            parameter_handler=self._params,
            parameter_type=parameter_type,
            model_index=model_index,
            floating=floating,
            initial_value=initial_value,
            constrain_to_value=constrain_to_value,
            constraint_sigma=constraint_sigma,
        )
        self._model_parameters.append(model_parameter)
        self._model_parameters_mapping.update({name: model_index})
        return model_index, model_parameter

    def add_template(
        self,
        template: Template,
        yield_parameter: Union[ModelParameter, str],
        use_other_systematics: bool = True,
    ) -> int:
        self._check_is_not_finalized()
        self._check_has_data(adding="template")

        self._template_manager.append(template)

        if isinstance(yield_parameter, str):
            yield_model_parameter = self.get_model_parameter(name_or_index=yield_parameter)
        elif isinstance(yield_parameter, ModelParameter):
            self._check_model_parameter_registration(model_parameter=yield_parameter)
            yield_model_parameter = yield_parameter
        else:
            raise ValueError(
                f"Expected to receive object of type string or ModelParameter "
                f"for argument yield_parameter, but you provided object of type {type(yield_parameter)}!"
            )

        if not yield_model_parameter.parameter_type == ParameterHandler.yield_parameter_type:
            raise ValueError(
                f"The ModelParameter provided for the template yield must be of parameter_type 'yield', "
                f"however, the ModelParameter you provided is of parameter_type "
                f"'{yield_model_parameter.parameter_type}'"
            )

        yield_param = TemplateParameter(
            name=f"{template.name}_{yield_model_parameter.name}",
            parameter_handler=self._params,
            parameter_type=yield_model_parameter.parameter_type,
            floating=yield_model_parameter.floating,
            initial_value=yield_model_parameter.initial_value,
            param_id=yield_model_parameter.param_id,
        )

        yield_model_parameter.used_by(template_parameter=yield_param, template_serial_number=template.serial_number)

        bin_nuisance_paras = self._create_bin_nuisance_parameters(template=template)
        assert len(bin_nuisance_paras) == template.num_bins_total, (len(bin_nuisance_paras), template.num_bins_total)

        template.initialize_parameters(
            yield_parameter=yield_param,
            bin_nuisance_parameters=bin_nuisance_paras,
        )

        template.use_other_systematics = use_other_systematics

        return template.serial_number

    @staticmethod
    def _validate_add_component_arguments(
        component: Optional[Component] = None,
        name: Optional[str] = None,
        templates: Optional[List[Union[int, str, Template]]] = None,
        shared_yield: Optional[bool] = None,
    ) -> None:

        component_input_error_text = (
            "You can either add an already prepared component or create a new one.\n"
            "For the first option, the argument 'component' must be used;\n"
            "For the second option, please use the arguments 'templates', 'name' and "
            "'shared_yield' as you would when creating a new Component object.\n"
            "In the latter case, the templates can also be provided via their name or "
            "serial_number es defined for this model."
        )

        if (component is None) == (templates is None):
            raise ValueError(component_input_error_text)
        elif component is not None:
            if not isinstance(component, Component):
                raise ValueError(
                    f"The argument 'component' must be of type 'Component', "
                    f"but you provided an object of type {type(component)}"
                )
            if name is not None and name != component.name:
                raise ValueError(
                    f"You set the argument 'name' to {name} despite the provided component "
                    f"already having a different name, which is {component.name}"
                )
            if shared_yield is not None and (shared_yield != component.shared_yield):
                raise ValueError(
                    f"You set the argument 'shared_yield' to {shared_yield} despite the provided"
                    f" component already having shared_yield set to {component.shared_yield}."
                )

        elif templates is not None:
            if not (
                isinstance(templates, list)
                and all(isinstance(t, Template) or isinstance(t, int) or isinstance(t, str) for t in templates)
            ):
                raise ValueError(
                    "The argument 'templates 'takes a list of Templates, integers or strings, but you "
                    "provided "
                    + (
                        f"an object of type {type(templates)}"
                        if not isinstance(templates, list)
                        else f"a list containing the types {[type(t) for t in templates]}"
                    )
                )
            if shared_yield is None and len(templates) > 1:
                raise ValueError(
                    "If you want to directly create and add a component, you have to specify whether the "
                    "templates of the component shall share their yields via the boolean parameter "
                    "'shared_yields'!"
                )
            if name is None:
                raise ValueError(
                    "If you want to directly create and add component, you have to specify its name "
                    "via the argument 'name'!"
                )

    def add_component(
        self,
        fraction_parameters: Optional[List[Union[ModelParameter, str]]] = None,
        component: Optional[Component] = None,
        name: Optional[str] = None,
        templates: Optional[List[Union[int, str, Template]]] = None,
        shared_yield: Optional[bool] = None,
    ) -> Union[int, Tuple[int, Component]]:

        self._check_is_not_finalized()
        self._check_has_data(adding="component")

        self._validate_add_component_arguments(component, name, templates, shared_yield)

        if templates is not None:
            template_list = []
            for template in templates:
                if isinstance(template, Template):
                    template_list.append(template)
                elif isinstance(template, int) or isinstance(template, str):
                    template_list.append(self.get_template(name_or_index=template))
                else:
                    raise ValueError(
                        f"Parameter 'templates' must be a list of strings, integer or Templates "
                        f"to allow for the creation of a new component.\n"
                        f"You provided a list containing the types {[type(t) for t in templates]}."
                    )
            assert name is not None and shared_yield is not None
            component = Component(
                templates=template_list,
                params=self._params,
                name=name,
                shared_yield=shared_yield,
            )

        assert component is not None

        if component.required_fraction_parameters == 0:
            if fraction_parameters:
                raise ValueError(
                    f"The component requires no fraction parameters, but you provided {len(fraction_parameters)}!"
                )
            component.initialize_parameters(fraction_parameters=None)

        else:
            assert fraction_parameters is not None
            if not all(isinstance(p, ModelParameter) or isinstance(p, str) for p in fraction_parameters):
                raise ValueError(
                    f"Expected to receive list of string or ModelParameters for argument "
                    f"fraction_parameters, but you provided a list containing objects of the types "
                    f"{[type(p) for p in fraction_parameters]}!"
                )

            fraction_params = self._get_list_of_template_params(
                input_params=fraction_parameters,
                serial_numbers=component.template_serial_numbers,
                container_name=component.name,
                parameter_type=ParameterHandler.fraction_parameter_type,
                input_parameter_list_name="fraction_parameters",
            )
            component.initialize_parameters(fraction_parameters=fraction_params)

        self._component_manager.append(component)

        if templates is not None:
            return component.component_serial_number, component
        else:
            return component.component_serial_number

    @staticmethod
    def _validate_add_channel_arguments(
        channel: Optional[Channel] = None,
        name: Optional[str] = None,
        components: Optional[Sequence[Union[int, str, Component, Template]]] = None,
    ) -> None:

        input_error_text = (
            "A channel can either be added by providing\n"
            "\t- an already prepared channel via the argument 'channel'\nor\n"
            "\t- a list of components (directly, via their names or via their serial_numbers)\n"
            "\t    (or alternatively Templates or template serial_numbers or names with a prefix "
            "\t    'temp_', from which a single template component will be generated)"
            "\t  and a name for the channel, using the arguments 'components' and 'name', respectively."
        )

        if channel is not None and components is not None:
            raise ValueError(input_error_text)
        elif channel is not None:
            if not isinstance(channel, Channel):
                raise ValueError(
                    f"The argument 'channel' must be of type 'Channel', "
                    f"but you provided an object of type {type(channel)}"
                )
            if name is not None and name != channel.name:
                raise ValueError(
                    f"You set the argument 'name' to {name} despite the provided channel "
                    f"already having a different name, which is {channel.name}"
                )
        elif components is not None:
            if not (
                isinstance(components, list)
                and all(
                    isinstance(c, Component) or isinstance(c, int) or isinstance(c, str) or isinstance(c, Template)
                    for c in components
                )
            ):
                raise ValueError(
                    "The argument 'components 'takes a list of Components, integers, strings or Templates,"
                    " but you provided " + f"an object of type {type(components)}"
                    if not isinstance(components, list)
                    else f"a list containing the types {[type(c) for c in components]}"
                )
            if name is None:
                raise ValueError("When directly creating and adding a channel, you have to set the argument 'name'!")

    def add_channel(
        self,
        efficiency_parameters: List[Union[ModelParameter, str]],
        channel: Optional[Channel] = None,
        name: Optional[str] = None,
        components: Optional[Sequence[Union[int, str, Component, Template]]] = None,
        latex_label: Optional[str] = None,
        plot_order: Optional[Tuple[str, ...]] = None,
    ) -> Union[int, Tuple[int, Channel]]:

        self._check_is_not_finalized()

        self._validate_add_channel_arguments(channel, name, components)
        self._check_has_data(adding="channel")

        if components is not None:
            component_list = []  # type: List[Component]
            for component in components:
                if isinstance(component, Component):
                    component_list.append(component)
                if isinstance(component, Template):
                    new_component = self._create_single_template_component_from_template(template_input=component)
                    component_list.append(new_component)
                elif isinstance(component, int) or isinstance(component, str):
                    if isinstance(component, str) and component.startswith("temp_"):
                        # Handling case where a template identifier (string or index with prefix 'temp_') was provided:
                        temp_name_or_index_str = component[len("temp_") :]
                        new_component = self._create_single_template_component_from_template(
                            template_input=temp_name_or_index_str
                        )
                        component_list.append(new_component)
                    else:
                        component_list.append(self.get_component(name_or_index=component))
                else:
                    raise ValueError(f"Unexpected type {type(component)} for element of provided list of components.")

            assert name is not None
            channel = Channel(
                params=self._params,
                name=name,
                components=component_list,
                latex_label=latex_label,
                plot_order=plot_order,
            )

        assert channel is not None
        if len(efficiency_parameters) != channel.required_efficiency_parameters:
            raise ValueError(
                f"The channel requires {channel.required_efficiency_parameters} efficiency parameters, "
                f"but you provided {len(efficiency_parameters)}!"
            )

        efficiency_params = self._get_list_of_template_params(
            input_params=efficiency_parameters,
            serial_numbers=channel.template_serial_numbers,
            container_name=channel.name,
            parameter_type=ParameterHandler.efficiency_parameter_type,
            input_parameter_list_name="efficiency_parameters",
        )

        channel.initialize_parameters(efficiency_parameters=efficiency_params)
        channel_serial_number = self._channels.add_channel(channel=channel)

        if components is not None:
            return channel_serial_number, channel
        else:
            return channel_serial_number

    def _validate_add_constraint_arguments(
        self,
        names: Union[str, Iterable[str]],
        value: float,
        sigma: float,
        func: Optional[Callable] = None,
    ) -> None:
        if isinstance(names, Iterable) and not isinstance(names, str):
            if func is None:
                raise RuntimeError(
                    "If multiple parameters are passed as a constraint, a function that uses them is required."
                )
            else:
                try:
                    func({n: 0 for n in names})
                except KeyError as e:
                    raise KeyError(
                        f"The function you have passed as a constraint uses parameter names not specified "
                        f"in the 'names' argument (names = {list(names)}) of the add_constraint() method."
                    ) from e

        elif isinstance(names, str):
            names = [names]
        else:
            raise TypeError(f"Please pass a string or an iterable of strings to add_constraints(), not {type(names)}")

        for name in names:
            if name not in self._model_parameters_mapping:
                raise ValueError(
                    f"A ModelParameter with the name '{name}' was not added, yet, "
                    f"and thus a constraint cannot be applied to it!"
                    "Existing parameter names are:" + "\n".join(self._model_parameters_mapping.keys())
                )

            model_parameter = self._model_parameters[self._model_parameters_mapping[name]]
            if model_parameter.constraint_value is not None:
                raise RuntimeError(
                    f"The ModelParameter '{name}' already is constrained with the settings"
                    f"\n\tconstraint_value = {model_parameter.constraint_value}"
                    f"\n\tconstraint_sigma = {model_parameter.constraint_sigma}\n"
                    f"and thus your constraint (cv = {value}, cs = {sigma}) cannot be applied!"
                )

            assert model_parameter.param_id is not None
            parameter_infos = self._params.get_parameter_infos_by_index(indices=model_parameter.param_id)[0]
            assert parameter_infos.constraint_value == model_parameter.constraint_value, (
                parameter_infos.constraint_value,
                model_parameter.constraint_value,
            )
            assert parameter_infos.constraint_sigma == model_parameter.constraint_sigma, (
                parameter_infos.constraint_sigma,
                model_parameter.constraint_sigma,
            )

    def add_constraint(
        self,
        names: Union[str, Iterable[str]],
        value: float,
        sigma: float,
        func: Optional[Callable] = None,
    ) -> None:
        self._check_is_not_finalized()
        self._validate_add_constraint_arguments(names, value, sigma, func)

        if isinstance(names, str):
            model_parameter = self._model_parameters[self._model_parameters_mapping[names]]
            assert model_parameter.param_id is not None  # Make MyPy happy
            self._params.add_constraint_to_parameter(
                param_id=model_parameter.param_id, constraint_value=value, constraint_sigma=sigma
            )
        else:
            param_ids = [self._model_parameters[self._model_parameters_mapping[name]].param_id for name in names]
            assert func is not None  # Make MyPy happy
            self._params.add_complex_constraint_to_parameters(
                func=func, parameter_indices=param_ids, constraint_value=value, constraint_sigma=sigma
            )

    def _validate_add_data_arguments(
        self, channels: Dict[str, DataInputType], channel_weights: Optional[Dict[str, WeightsInputType]]
    ) -> None:

        if not len(channels) == self.number_of_channels:
            raise ValueError(
                f"You provided data for {len(channels)} channels, "
                f"but the model has {self.number_of_channels} channels defined!"
            )
        if not all(ch.name in channels for ch in self._channels):
            raise ValueError(
                "The provided data channels do not match the ones defined in the model:"
                "Defined channels: \n\t-"
                + "\n\t-".join([c.name for c in self._channels])
                + "\nProvided channels: \n\t-"
                + "\n\t-".join([c for c in channels])
            )
        if channel_weights is not None:
            logging.warning(
                "You are adding weights to your data! This should only be done for evaluation on MC "
                "(e.g. for Asimov fits or toy studies) so be sure to check if this is the case!"
            )
            if not list(channel_weights.keys()) == list(channels.keys()):
                raise ValueError(
                    f"The keys of the dictionaries provided for the parameter 'channels' and "
                    f"'channel_weights' do not match!\nKeys of channels dictionary: {channels.keys()}\n"
                    f"Keys of channel_weights dictionary: {channel_weights.keys()}"
                )

    def add_data(
        self,
        channels: Dict[str, DataInputType],
        channel_weights: Optional[Dict[str, WeightsInputType]] = None,
    ) -> None:
        self._check_is_not_finalized()
        assert self._data_channels.is_empty
        if self._has_data is True:
            raise RuntimeError(
                "Data has already been added to this model!\nThe following channels are registered:\n\t-"
                + "\n\t-".join(self._data_channels.data_channel_names)
            )

        self._validate_add_data_arguments(channels, channel_weights)

        for channel_name, channel_data in channels.items():
            mc_channel = self._channels.get_channel_by_name(name=channel_name)
            self._data_channels.add_channel(
                channel_name=channel_name,
                channel_data=channel_data,
                from_data=True,
                binning=mc_channel.binning,
                column_names=mc_channel.data_column_names,
                channel_weights=None if channel_weights is None else channel_weights[channel_name],
            )
        self._has_data = True

    def _create_single_template_component_from_template(self, template_input: Union[str, Template]) -> Component:
        if isinstance(template_input, Template):
            template = template_input
            source_info_text = "directly as template"
            assert template in self._template_manager.values(), (
                template.name,
                template.serial_number,
                self._template_manager,
            )
        elif isinstance(template_input, str):
            assert not template_input.startswith("temp_"), template_input
            if template_input.isdigit():
                template_identifier = int(template_input)  # type: Union[str, int]  # identifier is serial_number
                source_info_text = f"via the template serial number as 'temp_{template_input}'"
            else:
                template_identifier = template_input  # identifier is template name
                source_info_text = f"via the template name {template_input} as 'temp_{template_input}'"
            template = self.get_template(name_or_index=template_identifier)
        else:
            raise ValueError(
                f"The parameter 'template_input' must be either of type Template or str, "
                f"but you provided an object of type {type(template_input)}"
            )

        assert not any(template in comp.sub_templates for comp in self._component_manager.values()), "\n".join(
            [
                f"{comp.name}, {comp.name}: {[t.name for t in comp.sub_templates]}"
                for comp in self._component_manager.values()
                if template in comp.sub_templates
            ]
        )
        new_component_name = f"component_from_template_{template.name}"
        comp_serial_number_component_tuple = self.add_component(
            fraction_parameters=None,
            component=None,
            name=new_component_name,
            templates=[template],
            shared_yield=False,
        )

        assert isinstance(comp_serial_number_component_tuple, tuple), type(comp_serial_number_component_tuple).__name__
        comp_serial_number, component = comp_serial_number_component_tuple  # type: int, Component

        logging.info(
            f"New component with name {new_component_name} and serial_number {comp_serial_number} was created and "
            f"added directly from single template (serial_number: {template.serial_number}, name: {template.name}, "
            f"provided {source_info_text})."
        )

        return component

    def add_asimov_data_from_templates(
        self,
        round_bin_counts: bool = True,
    ) -> None:
        self._check_is_not_finalized()
        assert self._data_channels.is_empty
        if self._has_data:
            raise RuntimeError(
                "Data has already been added to this model!\nThe following channels are registered:\n\t-"
                + "\n\t-".join(self._data_channels.data_channel_names)
            )

        for channel in self._channels:
            channel_data = None
            for template in channel.templates:
                if channel_data is None:
                    channel_data = copy.copy(template.bin_counts)
                else:
                    channel_data += template.bin_counts

            self._data_channels.add_channel(
                channel_name=channel.name,
                channel_data=np.ceil(channel_data) if round_bin_counts else channel_data,
                from_data=False,
                binning=channel.binning,
                column_names=channel.data_column_names,
                channel_weights=None,
            )
        self._has_data = True

    def add_toy_data_from_templates(
        self,
        round_bin_counts: bool = True,
    ) -> None:
        if self._original_data_channels is None and self._data_channels is not None:
            # Backing up original data_channels
            self._original_data_channels = self._data_channels

        self._data_channels = ModelDataChannels()

        for channel in self._channels:
            channel_data = None  # type: Optional[np.ndarray]
            for template in channel.templates:
                if channel_data is None:
                    channel_data = copy.copy(template.bin_counts)
                else:
                    assert channel_data.shape == template.bin_counts.shape, (
                        channel_data.shape,
                        template.bin_counts.shape,
                    )
                    channel_data += template.bin_counts

            if round_bin_counts:
                channel_data = np.ceil(channel_data)

            toy_data = scipy_stats.poisson.rvs(channel_data, random_state=self._random_state)

            self._data_channels.add_channel(
                channel_name=channel.name,
                channel_data=np.ceil(toy_data) if round_bin_counts else toy_data,
                from_data=False,
                binning=channel.binning,
                column_names=channel.data_column_names,
                channel_weights=None,
            )

        # Resetting data bin count and data bin error cache
        self._data_stat_errors_sq = None
        self._data_channels._data_bin_counts = None

        self._has_data = True

    # endregion

    # region Uncertainty handling
    @property
    def systematics_covariance_matrices_per_channel(self) -> List[np.ndarray]:
        assert self._systematics_covariance_matrices_per_channel is not None
        return self._systematics_covariance_matrices_per_channel

    @property
    def inverse_template_bin_correlation_matrix(self) -> np.ndarray:
        assert self._inverse_template_bin_correlation_matrix is not None
        return self._inverse_template_bin_correlation_matrix

    @immutable_cached_property
    def floating_nuisance_parameter_indices(self) -> Union[np.ndarray, List[int]]:
        all_bin_nuisance_parameter_indices = self.bin_nuisance_parameter_indices
        floating_nuisance_parameter_indices = []
        for all_index in all_bin_nuisance_parameter_indices:
            if self._params.floating_parameter_mask[all_index]:
                param_id = sum(self._params.floating_parameter_mask[: all_index + 1]) - 1  # type: int
                floating_nuisance_parameter_indices.append(param_id)

        return np.array(floating_nuisance_parameter_indices)

    @immutable_cached_property
    def bin_nuisance_parameter_indices(self) -> Union[np.ndarray, List[int]]:
        bin_nuisance_param_indices = self._params.get_parameter_indices_for_type(
            parameter_type=ParameterHandler.bin_nuisance_parameter_type,
        )

        if not self._bin_nuisance_params_checked:
            self._check_bin_nuisance_parameters()

        self.bin_nuisance_parameter_slice = create_slice_if_contiguous(bin_nuisance_param_indices)

        return np.array(bin_nuisance_param_indices)

    @immutable_cached_property
    def relative_shape_uncertainties(self) -> np.ndarray:
        cov_matrices_per_ch_and_temp = self.systematics_covariance_matrices_per_channel
        # TODO: Maybe add some more checks...
        assert cov_matrices_per_ch_and_temp is not None

        assert self.template_bin_counts is not None

        # TODO: The following combination is only valid for Option 1b!

        padded_shape_uncertainties_per_ch = [
            np.stack(
                pad_sequences(
                    [np.sqrt(np.diag(cov_for_temp)) for cov_for_temp in temps_in_ch],
                    padding="post",
                    max_len=self.max_number_of_bins_flattened,
                    value=0.0,
                    dtype="float64",
                )
            )
            for temps_in_ch in cov_matrices_per_ch_and_temp
        ]

        shape_uncertainties = np.stack(padded_shape_uncertainties_per_ch)

        assert self.template_bin_counts.shape == shape_uncertainties.shape, (
            self.template_bin_counts.shape,
            shape_uncertainties.shape,
        )

        relative_shape_uncertainties = np.divide(
            shape_uncertainties,
            self.template_bin_counts,
            out=np.zeros_like(shape_uncertainties),
            where=self.template_bin_counts != 0.0,
        )

        return relative_shape_uncertainties

    @immutable_cached_property
    def _nuisance_matrix_shape(self) -> Tuple[int, ...]:
        return self.number_of_channels, max(self.number_of_templates), self.max_number_of_bins_flattened

    @immutable_cached_property
    def template_bin_errors_sq_per_ch_and_temp(self) -> List[List[np.ndarray]]:

        b_errs2_per_ch_and_temp = [[tmp.bin_errors_sq.flatten() for tmp in ch.templates] for ch in self._channels]

        # Resetting statistical error for empty bins to small value != 0:
        for stat_bin_errors_per_ch in b_errs2_per_ch_and_temp:
            for stat_bin_errors_per_temp in stat_bin_errors_per_ch:
                stat_bin_errors_per_temp[stat_bin_errors_per_temp == 0.0] = 1e-14

        b_errs2_per_channel = [np.stack(temps_in_ch) for temps_in_ch in b_errs2_per_ch_and_temp]
        self._check_template_bin_errors_shapes(bin_errors_per_ch=b_errs2_per_channel)

        return b_errs2_per_ch_and_temp

    @immutable_cached_property
    def template_stat_error_sq_matrix_per_channel(self) -> List[np.ndarray]:

        bin_errors_sq_per_ch_and_temp = self.template_bin_errors_sq_per_ch_and_temp
        bin_errors_sq_per_ch = [np.stack(temps_in_ch) for temps_in_ch in bin_errors_sq_per_ch_and_temp]
        stat_err_sq_matrix_per_ch = [
            np.apply_along_axis(func1d=np.diag, axis=1, arr=stat_err_array) for stat_err_array in bin_errors_sq_per_ch
        ]

        # Checking shape of matrices:
        assert len(stat_err_sq_matrix_per_ch) == self.number_of_channels, (
            len(stat_err_sq_matrix_per_ch),
            self.number_of_channels,
        )
        assert all(len(matrix.shape) == 3 for matrix in stat_err_sq_matrix_per_ch), (
            [m.shape for m in stat_err_sq_matrix_per_ch],
            [len(m.shape) for m in stat_err_sq_matrix_per_ch],
        )
        assert all(m.shape[:-1] == a.shape for m, a in zip(stat_err_sq_matrix_per_ch, bin_errors_sq_per_ch)), [
            (m.shape, a.shape) for m, a in zip(stat_err_sq_matrix_per_ch, bin_errors_sq_per_ch)
        ]
        assert all(m.shape[1] == m.shape[2] for m in stat_err_sq_matrix_per_ch), [
            m.shape for m in stat_err_sq_matrix_per_ch
        ]

        return stat_err_sq_matrix_per_ch

    @immutable_cached_property
    def template_stat_error_sq_matrix_per_ch_and_temp(self) -> List[List[np.ndarray]]:

        bin_errors_sq_per_ch_and_temp = self.template_bin_errors_sq_per_ch_and_temp
        stat_err_sq_matrix_per_ch_and_temp = [
            [np.diag(temp_array) for temp_array in stat_err_arrays_per_temp]
            for stat_err_arrays_per_temp in bin_errors_sq_per_ch_and_temp
        ]

        # Checking shape of matrices:
        assert len(stat_err_sq_matrix_per_ch_and_temp) == self.number_of_channels, (
            len(stat_err_sq_matrix_per_ch_and_temp),
            self.number_of_channels,
        )
        assert all(
            len(temps_per_ch) == ch.total_number_of_templates
            for temps_per_ch, ch in zip(stat_err_sq_matrix_per_ch_and_temp, self._channels)
        ), [(len(a), c.total_number_of_templates) for a, c in zip(stat_err_sq_matrix_per_ch_and_temp, self._channels)]
        assert all(isinstance(m, np.ndarray) for temps in stat_err_sq_matrix_per_ch_and_temp for m in temps), [
            type(m) for temps in stat_err_sq_matrix_per_ch_and_temp for m in temps
        ]
        assert all(len(m.shape) == 2 for temps in stat_err_sq_matrix_per_ch_and_temp for m in temps), [
            (m.shape, len(m.shape)) for temps in stat_err_sq_matrix_per_ch_and_temp for m in temps
        ]
        assert all(
            all(m.shape[:-1] == a.shape for m, a in zip(ms, arrs))
            for ms, arrs in zip(stat_err_sq_matrix_per_ch_and_temp, bin_errors_sq_per_ch_and_temp)
        ), [
            (m.shape, a.shape)
            for ms, arrs in zip(stat_err_sq_matrix_per_ch_and_temp, bin_errors_sq_per_ch_and_temp)
            for m, a in zip(ms, arrs)
        ]
        assert all(m.shape[0] == m.shape[1] for temps in stat_err_sq_matrix_per_ch_and_temp for m in temps), [
            m.shape for temps in stat_err_sq_matrix_per_ch_and_temp for m in temps
        ]

        return stat_err_sq_matrix_per_ch_and_temp

    def _initialize_template_uncertainties(self) -> None:
        """
        This function has to initialize the matrices holding the systematic uncertainties as well as the correlation
        matrix used in the gauss_term to constrain the nuisance parameters.

        The form of these matrices depend on the way the systematics are handled.
        In general two kinds of systematics must be considered:
            1. the statistical uncertainties of the templates
            2. all other systematics defined by additional weights (up and down variations, multiple variations; see
               systematics class.).
        The first type is always present, the second has to be provided by the user via the systematics of
        the Template class.

        The systematics can be handled independent for each bin and channel/template (Option 1a and 1b)
            -> number of nuisance parameters =
                    (1a): n_bins * n_channels    or
                    (1b): n_bins * n_channels * n_templates_p_ch
        or independent from each other (Option 2)
            -> number of nuisance parameters = n_systematics
        or both (Option 3), with and without differentiation between templates:
            -> number of nuisance parameters =
                    (3a): n_bins * n_channels * n_systematics    or
                    (3b): n_bins * n_channels * n_templates_p_ch * n_systematics



        The resulting systematic uncertainty matrix is stored in self._systematic_uncertainty_matrix and
        added to
            - the templates in self.get_templates before they are normalized, or
            - the yields in self.calculate_expected_bin_count.
        The correlation matrix for the nuisance parameters is stored in self._inverse_template_bin_correlation_matrix.

        # TODO: Differentiate between relative errors and absolute errors

        # TODO: Differentiate between correlation matrix for the gauss term handling the nuisance parameter constraints
                and the covariance matrix used for the 'smearing' of the templates.

        # TODO: Complete documentation once fully implemented!

        :return: None
        """
        # TODO: Think about this: This can be done as block diagonal matrix
        #                           - with each block being a channel, and all systematics combined for each
        #                             channel in one matrix via distribution_utiliy.get_combined_covariance
        #                           - or with one block for each template via template.bin_correlation_matrix
        #                           - or with one block for each systematic via loop over template.systematics (would
        #                             require some new function, though, to get the cov/corr matrix for each sys...)

        # TODO: Must decide on a way the nuisance parameters are use! (see TODO note above!)
        #       The matrix shapes must be chosen accordingly!

        # Getting template_statistics_sys and sum over template axis to get right shape:
        # TODO: Whether the sum is needed depends on option 1a, 1b or 2)! -> Currently it is Option 1b!
        template_statistics_sys_per_ch = self.template_stat_error_sq_matrix_per_ch_and_temp
        # Option 1a:
        # template_statistics_sys_per_ch = [m.sum(axis=0) for m in self.template_stat_error_sq_matrix_per_channel

        # TODO: The following combination is only valid for Option 1b!
        other_sys_cov_matrix_per_ch_and_temp = [
            [
                temp.bin_covariance_matrix
                if temp.bin_nuisance_parameters is not None and temp.use_other_systematics
                else np.zeros_like(template_statistics_sys_per_ch[ch_i][temp_i])
                for temp_i, temp in enumerate(ch.sub_templates)
            ]
            for ch_i, ch in enumerate(self._channels)
        ]

        # Option 1a:
        # other_systematics_cov_matrix_per_ch = [
        #     np.sum([temp.bin_covariance_matrix if temp.bin_nuisance_parameters is not None
        #             else np.zeros_like(template_statistics_sys_per_ch[ch_i])
        #             for temp in ch.sub_templates], axis=0)
        #     for ch_i, ch in enumerate(self._channels)
        # ]

        assert all(
            all(stat_m.shape == o_cov_m.shape for stat_m, o_cov_m in zip(stat_ms, o_cov_ms))
            for stat_ms, o_cov_ms in zip(template_statistics_sys_per_ch, other_sys_cov_matrix_per_ch_and_temp)
        ), [
            [(a.shape, b.shape) for a, b in zip(stat_ms, o_cov_ms)]
            for stat_ms, o_cov_ms in zip(template_statistics_sys_per_ch, other_sys_cov_matrix_per_ch_and_temp)
        ]

        # Option 1a:
        # assert all(stat_m.shape == o_cov_m.shape
        #            for stat_m, o_cov_m in zip(template_statistics_sys_per_ch, other_systematics_cov_matrix_per_ch)), \
        #     [(a.shape, b.shape) for a, b in zip(template_statistics_sys_per_ch, other_systematics_cov_matrix_per_ch)]

        cov_matrices_per_ch = [
            [stat_sys + cov_matrix for stat_sys, cov_matrix in zip(stat_sys_covs, o_covs)]
            for stat_sys_covs, o_covs in zip(template_statistics_sys_per_ch, other_sys_cov_matrix_per_ch_and_temp)
        ]

        # Option 1a:
        # cov_matrices_per_ch = [
        #     stat_sys + cov_matrix
        #     for stat_sys, cov_matrix in zip(template_statistics_sys_per_ch, other_systematics_cov_matrix_per_ch)
        # ]

        self._systematics_covariance_matrices_per_channel = cov_matrices_per_ch

        # TODO: The following combination is only valid for Option 1b!
        inv_corr_matrices = [
            np.linalg.inv(cov2corr(cov_matrix))
            for cov_matrices_per_temp in cov_matrices_per_ch
            for cov_matrix in cov_matrices_per_temp
        ]
        self._inverse_template_bin_correlation_matrix = block_diag(*inv_corr_matrices)

        # Option 1a:
        # inv_corr_matrices = [np.linalg.inv(cov2corr(cov_matrix)) for cov_matrix in cov_matrices_per_ch]
        # self._inverse_template_bin_correlation_matrix = block_diag(*inv_corr_matrices)

    def _check_systematics_uncertainty_matrices(self) -> None:
        assert len(self.systematics_covariance_matrices_per_channel) == self.number_of_channels, (
            len(self.systematics_covariance_matrices_per_channel),
            self.number_of_channels,
        )

        # TODO: The checks must depend on option of handling systematics, currently only checks for Option 1b are done!
        assert all(
            len(sys_per_temp) == ch.total_number_of_templates
            for sys_per_temp, ch in zip(self.systematics_covariance_matrices_per_channel, self._channels)
        ), [
            (len(t), ch.total_number_of_templates)
            for t, ch in zip(self.systematics_covariance_matrices_per_channel, self._channels)
        ]
        assert all(
            all(isinstance(m, np.ndarray) for m in per_temp)
            for per_temp in self.systematics_covariance_matrices_per_channel
        ), [type(m) for ms in self.systematics_covariance_matrices_per_channel for m in ms]
        assert all(
            all(len(m.shape) == 2 for m in per_temp) for per_temp in self.systematics_covariance_matrices_per_channel
        ), [m.shape for ms in self.systematics_covariance_matrices_per_channel for m in ms]
        assert all(
            all(m.shape[0] == m.shape[1] for m in per_temp)
            for per_temp in self.systematics_covariance_matrices_per_channel
        ), [m.shape for ms in self.systematics_covariance_matrices_per_channel for m in ms]
        assert all(
            all(m.shape[0] == ch.binning.num_bins_total for m in per_temp)
            for per_temp, ch in zip(self.systematics_covariance_matrices_per_channel, self._channels)
        ), [
            (m.shape[0], ch.binning.num_bins_total)
            for ms, ch in zip(self.systematics_covariance_matrices_per_channel, self._channels)
            for m in ms
        ]

        # Option 1a:
        # assert all(len(m.shape) == 2 for m in self.systematics_covariance_matrices_per_channel), \
        #     [m.shape for m in self.systematics_covariance_matrices_per_channel]
        # assert all(m.shape[0] == m.shape[1] for m in self.systematics_covariance_matrices_per_channel), \
        #     [m.shape for m in self.systematics_covariance_matrices_per_channel]
        # assert all(m.shape[0] == ch.binning.num_bins_total
        #            for m, ch in zip(self.systematics_covariance_matrices_per_channel, self._channels)), \
        #     [(m.shape[0], ch.binning.num_bins_total)
        #      for m, ch in zip(self.systematics_covariance_matrices_per_channel, self._channels)]

    def _check_bin_correlation_matrix(self) -> None:
        inv_corr_mat = self.inverse_template_bin_correlation_matrix

        # TODO: The checks must depend on option of handling systematics, currently only checks for Option 1b are done!
        expected_dim = sum([ch.binning.num_bins_total * ch.total_number_of_templates for ch in self._channels])

        # Option 1a:
        # expected_dim = sum([ch.binning.num_bins_total for ch in self._channels])

        assert len(inv_corr_mat.shape) == 2, inv_corr_mat.shape
        assert inv_corr_mat.shape[0] == expected_dim, (inv_corr_mat.shape, expected_dim)
        assert inv_corr_mat.shape[0] == inv_corr_mat.shape[1], inv_corr_mat.shape

        # Checking if matrix is symmetric.
        assert np.allclose(inv_corr_mat, inv_corr_mat.T, rtol=1e-05, atol=1e-08), (inv_corr_mat, "Matrix not symmetric")

    def _check_template_bin_errors_shapes(self, bin_errors_per_ch: List[np.ndarray]) -> None:
        assert len(bin_errors_per_ch) == self.number_of_channels, (len(bin_errors_per_ch), self.number_of_channels)
        assert all(isinstance(a, np.ndarray) for a in bin_errors_per_ch), [type(a) for a in bin_errors_per_ch]
        assert all(len(a.shape) == 2 for a in bin_errors_per_ch), [a.shape for a in bin_errors_per_ch]
        assert all(a.shape[0] == ch.total_number_of_templates for a, ch in zip(bin_errors_per_ch, self._channels)), [
            (a.shape[0], ch.total_number_of_templates) for a, ch in zip(bin_errors_per_ch, self._channels)
        ]
        assert all(a.shape[1] == ch_b.num_bins_total for a, ch_b in zip(bin_errors_per_ch, self.binning)), [
            (a.shape[1], ch_b.num_bins_total) for a, ch_b in zip(bin_errors_per_ch, self.binning)
        ]
        assert all(not np.any(matrix == 0) for matrix in bin_errors_per_ch), [np.any(m == 0) for m in bin_errors_per_ch]

    def _create_bin_nuisance_parameters(
        self,
        template: Template,
    ) -> List[TemplateParameter]:
        bin_nuisance_model_params = []  # type: List[Union[ModelParameter, str]]
        bin_nuisance_model_param_indices = []  # type: List[int]

        # TODO now: Implement creation of nuisance parameters as required for option 1a!
        #           -> Think about how nuisance parameter must be handled in general to make all options possible!!!
        # TODO: General implementation of creation of nuisance parameters for different options of uncertainty handling!

        nuisance_sigma = 1.0  # type: float
        initial_nuisance_value = 0.0  # type: float

        for counter in range(template.num_bins_total):
            model_param_index, model_parameter = self.add_model_parameter(
                name=f"bin_nuisance_param_{counter}_for_temp_{template.name}",
                parameter_type=ParameterHandler.bin_nuisance_parameter_type,
                floating=True,
                initial_value=initial_nuisance_value,
                constrain_to_value=initial_nuisance_value,
                constraint_sigma=nuisance_sigma,
            )
            bin_nuisance_model_params.append(model_parameter)
            bin_nuisance_model_param_indices.append(model_param_index)

        bin_nuisance_template_paras = self._get_list_of_template_params(
            input_params=bin_nuisance_model_params,
            serial_numbers=template.serial_number,
            container_name=template.name,
            parameter_type=ParameterHandler.bin_nuisance_parameter_type,
            input_parameter_list_name="bin_nuisance_parameters",
        )

        logging.info(
            f"Created {len(bin_nuisance_model_params)} bin nuisance ModelParameters "
            f"for template '{template.name}' (serial no: {template.serial_number}) with "
            f"{template.num_bins_total} bins and shape {template.shape}.\n"
            f"Bin nuisance parameter indices = {bin_nuisance_model_param_indices}"
        )

        return bin_nuisance_template_paras

    # endregion

    # region Constraint-related methods and properties

    @immutable_cached_property
<<<<<<< HEAD
    def constraint_indices(self) -> Union[np.ndarray, slice, List[int]]:
        return create_slice_if_contiguous([c.constraint_index for c in self._simple_constraint_container])
=======
    def constraint_indices(self) -> Union[np.ndarray, List[int]]:

        constraint_indices = [c.constraint_index for c in self._constraint_container]
        self.constraint_slice = create_slice_if_contiguous(constraint_indices)

        return np.array(constraint_indices)
>>>>>>> 55eca973

    @immutable_cached_property
    def constraint_values(self) -> List[float]:
        return [c.central_value for c in self._simple_constraint_container]

    @immutable_cached_property
    def constraint_sigmas(self) -> List[float]:
        return [c.uncertainty for c in self._simple_constraint_container]

    def _collect_parameter_constraints(self) -> None:
        indices, cvs, css = self._params.get_constraint_information()
        self._simple_constraint_container.extend(Constraint(idx, cv, cs) for idx, cv, cs in zip(indices, cvs, css))

        self._complex_constraint_container = self._params.complex_constraints

    # endregion

    # region Parameter handling
    @property
    def names_of_floating_parameters(self) -> Tuple[str, ...]:
        return self._params.get_floating_parameter_names()

    @property
    def types_of_floating_parameters(self) -> Tuple[str, ...]:
        return self._params.get_floating_parameter_types()

    def get_yield_parameter_names(self) -> Tuple[str, ...]:
        return self._params.get_yield_parameter_names()

    def get_parameter_index(
        self,
        parameter_name: str,
    ) -> int:
        return self._params.get_index(name=parameter_name)

    def get_model_parameter(self, name_or_index: Union[str, int]) -> ModelParameter:
        if isinstance(name_or_index, int):
            assert name_or_index < len(self._model_parameters), (name_or_index, len(self._model_parameters))
            return self._model_parameters[name_or_index]
        elif isinstance(name_or_index, str):
            assert name_or_index in self._model_parameters_mapping, (
                name_or_index,
                self._model_parameters_mapping.keys(),
            )
            return self._model_parameters[self._model_parameters_mapping[name_or_index]]
        else:
            raise ValueError(
                f"Expected string or integer for argument 'name_or_index'\n"
                f"However, {name_or_index} of type {type(name_or_index)} was provided!"
            )

    def get_yield_parameter_name_from_process(
        self,
        process_name: str,
    ) -> str:
        templates = self.get_templates_by_process_name(process_name=process_name)
        _first_yield_param = templates[0].yield_parameter  # type: Optional[TemplateParameter]
        p_name = _first_yield_param.name if _first_yield_param is not None else None  # type: Optional[str]
        p_id = _first_yield_param.param_id if _first_yield_param is not None else None  # type: Optional[int]
        assert p_name is not None
        assert all(t.yield_parameter is not None and t.yield_parameter.name == p_name for t in templates), (
            process_name,
            [t.yield_parameter.name if t.yield_parameter is not None else None for t in templates],
        )
        assert all(t.yield_parameter is not None and t.yield_parameter.param_id == p_id for t in templates), (
            process_name,
            [t.yield_parameter.param_id if t.yield_parameter is not None else None for t in templates],
        )
        return p_name

    def get_yield(
        self,
        process_name: str,
    ) -> float:
        parameter_name = self.get_yield_parameter_name_from_process(process_name=process_name)
        return self._params.get_parameters_by_name(parameter_names=parameter_name)

    def set_initial_parameter_value(
        self,
        parameter_name: str,
        new_initial_value: float,
    ) -> None:
        self._params.set_parameter_initial_value(parameter_name=parameter_name, new_initial_value=new_initial_value)

    def set_yield(self, process_name: str, new_initial_value: float) -> None:
        parameter_name = self.get_yield_parameter_name_from_process(process_name=process_name)
        self.set_initial_parameter_value(parameter_name=parameter_name, new_initial_value=new_initial_value)

    def reset_initial_parameter_value(
        self,
        parameter_name: str,
    ) -> None:
        self._params.reset_parameter_initial_value(parameter_name=parameter_name)

    def reset_parameters_to_initial_values(self) -> None:
        self._params.reset_parameters_to_initial_values()

    def _get_yield_parameter_indices(self) -> List[int]:
        channel_with_max, max_number_of_templates = self._channel_with_max_number_of_templates
        _channel_with_max = self._channels[channel_with_max]  # type: Optional[Channel]
        assert _channel_with_max is not None
        _yield_params = [
            t.yield_parameter for t in _channel_with_max.templates if t.yield_parameter is not None
        ]  # type: List[TemplateParameter]
        assert len(_yield_params) == len(_channel_with_max.templates), "Undefined yield parameters encountered!"
        _yield_param_ids = [yp.param_id for yp in _yield_params if yp.param_id is not None]  # type: List[int]
        assert len(_yield_param_ids) == len(_channel_with_max.templates), "Undefined yield parameter ids encountered!"
        return _yield_param_ids

    def _get_list_of_template_params(
        self,
        input_params: List[Union[ModelParameter, str]],
        serial_numbers: Union[Tuple[int, ...], List[int], int],
        container_name: str,
        parameter_type: str,
        input_parameter_list_name: str,
    ) -> List[TemplateParameter]:
        assert (
            parameter_type in ParameterHandler.parameter_types
        ), f"parameter_type must be one of {ParameterHandler.parameter_types}, you provided {parameter_type}!"

        if isinstance(serial_numbers, int):
            if not parameter_type == ParameterHandler.bin_nuisance_parameter_type:
                raise ValueError(
                    f"For model parameters of a different type than "
                    f"parameter_type '{ParameterHandler.bin_nuisance_parameter_type}', a list or tuple of"
                    f"serial numbers must be provided via the argument 'serial_numbers'!"
                )
            serial_numbers = [serial_numbers] * len(input_params)
        else:
            if len(serial_numbers) != len(input_params):
                raise ValueError(
                    f"Length of 'serial_numbers' (={len(serial_numbers)}) must be the same as length"
                    f"of 'input_params' (={len(input_params)})!"
                )

        template_params = []
        for i, (input_parameter, temp_serial_number) in enumerate(zip(input_params, serial_numbers)):
            if isinstance(input_parameter, str):
                model_parameter = self.get_model_parameter(name_or_index=input_parameter)
            elif isinstance(input_parameter, ModelParameter):
                self._check_model_parameter_registration(model_parameter=input_parameter)
                model_parameter = input_parameter
            else:
                raise ValueError(
                    f"Encountered unexpected type {type(input_parameter)} " f"in the provided {input_parameter_list_name}"
                )

            if model_parameter.parameter_type != parameter_type:
                raise RuntimeError(
                    f"The ModelParameters provided via {input_parameter_list_name} must be of "
                    f"parameter_type '{parameter_type}', however, the {i + 1}th ModelParameter you "
                    f"provided is of parameter_type '{model_parameter.parameter_type}'..."
                )

            template_param = TemplateParameter(
                name=f"{container_name}_{model_parameter.name}",
                parameter_handler=self._params,
                model_parameter=model_parameter,
            )

            template_params.append(template_param)
            model_parameter.used_by(
                template_parameter=template_param,
                template_serial_number=temp_serial_number,
            )

        return template_params

    def _check_model_parameter_registration(self, model_parameter: ModelParameter) -> None:
        if model_parameter.parameter_handler is not self._params:
            raise ValueError(
                f"The model parameter you are trying to register uses a different ParameterHandler "
                f"than the model you are trying to register it to!\n"
                f"\tModel's ParameterHandler: {self._params}\n"
                f"\tModelParameters's ParameterHandler: {model_parameter.parameter_handler}\n"
            )
        if model_parameter.name not in self._model_parameters_mapping:
            raise RuntimeError(
                f"The model parameter you provided is not registered to the model you are "
                f"trying to use it in.\nYour model parameter has the following properties:\n"
                f"{model_parameter.as_string()}\n"
            )

    def _check_yield_parameters(self, yield_parameter_indices: Optional[List[int]]) -> None:
        indices = self._params.get_parameter_indices_for_type(parameter_type=ParameterHandler.yield_parameter_type)

        if yield_parameter_indices is None:
            yield_parameter_indices = self._get_yield_parameter_indices()

        # Compare number of yield parameters in parameter handler, with what is used in the model
        if self.fraction_conversion.needed:
            assert len(yield_parameter_indices) >= len(indices), (len(yield_parameter_indices), len(indices))
        else:
            assert len(yield_parameter_indices) == len(indices), (len(yield_parameter_indices), len(indices))

        # Check number of yield parameters
        if not len(indices) == self.number_of_expected_independent_yields:
            raise RuntimeError(
                f"Number of yield parameters does not agree with the number of expected independent "
                f"yields for the model:\n\tnumber of"
                f"expected independent yields = {self.number_of_expected_independent_yields}\n\t"
                f"number of yield parameters: {len(indices)}\n\tnumber"
                f" of independent templates per channel: {self.number_of_independent_templates}"
                f"\n Defined yield parameters:\n"
                + "\n\n".join(
                    [
                        p.as_string()
                        for p in self._model_parameters
                        if p.parameter_type == ParameterHandler.yield_parameter_type
                    ]
                )
                + "\n\nYield parameters registered in Parameter Handler:\n"
                + "\n\n".join([i.as_string() for i in self._params.get_parameter_infos_by_index(indices=indices)])
            )

        channel_with_max, max_number_of_templates = self._channel_with_max_number_of_templates
        assert len(yield_parameter_indices) == max_number_of_templates, (
            len(yield_parameter_indices),
            max_number_of_templates,
        )

        for ch_count, channel in enumerate(self._channels):
            assert channel.total_number_of_templates <= len(yield_parameter_indices), (
                channel.total_number_of_templates,
                len(yield_parameter_indices),
            )
            for yield_parameter_index, template in zip(
                yield_parameter_indices[: channel.total_number_of_templates], channel.templates
            ):
                yield_parameter_info = self._params.get_parameter_infos_by_index(indices=yield_parameter_index)[0]
                model_parameter = self._model_parameters[yield_parameter_info.model_index]
                template_serial_number = model_parameter.usage_serial_number_list[ch_count]
                assert template.serial_number == template_serial_number, (template.serial_number, template_serial_number)

        # Check order of yield parameters:
        yield_parameter_infos = self._params.get_parameter_infos_by_index(indices=indices)
        used_model_parameter_indices = []  # type: List[int]
        template_serial_numbers_list = []  # type: List[List[int]]
        channel_orders = []  # type: List[List[int]]
        for yield_param_info in yield_parameter_infos:
            model_parameter_index = yield_param_info.model_index
            assert model_parameter_index not in used_model_parameter_indices, (
                model_parameter_index,
                used_model_parameter_indices,
            )
            used_model_parameter_indices.append(model_parameter_index)
            model_parameter = self._model_parameters[model_parameter_index]
            template_serial_numbers = model_parameter.usage_serial_number_list
            template_serial_numbers_list.append(template_serial_numbers)
            if len(template_serial_numbers) == 0:
                raise RuntimeError(f"Yield ModelParameter {yield_param_info.name} is not used!")

            channel_order = [
                c.channel_index for t in template_serial_numbers for c in self._channels if t in c.template_serial_numbers
            ]

            channel_orders.append(channel_order)

            if len(template_serial_numbers) < self.number_of_channels:
                logging.warning(
                    f"Yield ModelParameter {model_parameter.name} is used for less templates "
                    f"{len(template_serial_numbers)} than channels defined in the "
                    f"model {self.number_of_channels}!"
                )

        # Check order of channels:
        min_ind = self.min_number_of_independent_yields
        if not all(
            list(dict.fromkeys(channel_orders[0]))[:min_ind] == list(dict.fromkeys(co))[:min_ind] for co in channel_orders
        ):
            raise RuntimeError(
                "Channel order differs for different yield model parameters.\n\tParameter Name: Channel Order\n\t"
                + "\n\t".join([f"{p.name}: co" for co, p in zip(channel_orders, yield_parameter_infos)])
            )

        self._yields_checked = True

    def _check_efficiency_parameters(self) -> None:
        eff_i = self._params.get_parameter_indices_for_type(parameter_type=ParameterHandler.efficiency_parameter_type)

        # Check the number of efficiency parameters, should be the same as the number of templates.
        assert len(eff_i) == self.total_number_of_templates, (len(eff_i), self.total_number_of_templates)

        efficiency_parameter_infos = self._params.get_parameter_infos_by_index(indices=eff_i)
        efficiency_model_parameters = [self._model_parameters[epi.model_index] for epi in efficiency_parameter_infos]

        # Check that the efficiency parameters are only used for one template each:
        templates_list = []
        for eff_param in efficiency_model_parameters:
            assert len(eff_param.usage_serial_number_list) == 1, eff_param.as_string()
            templates_list.append(eff_param.usage_serial_number_list[0])
        assert len(set(templates_list)) == len(
            templates_list
        ), f"{len(set(templates_list))}, {len(templates_list)}\n\n {templates_list}"

        # Check order of efficiency parameters:
        template_serial_numbers = [t for ch in self._channels for t in ch.template_serial_numbers]
        assert templates_list == template_serial_numbers, (templates_list, template_serial_numbers)

        self._efficiencies_checked = True

    # endregion

    # region Templates and Components
    @property
    def _channel_with_max_number_of_templates(self) -> Tuple[int, int]:
        channel_with_max, max_number_of_templates = max(enumerate(self.number_of_templates), key=operator.itemgetter(1))
        return channel_with_max, max_number_of_templates

    def get_template(
        self,
        name_or_index: Union[str, int],
    ) -> Template:

        return self._template_manager[name_or_index]

    def get_templates_by_process_name(
        self,
        process_name: str,
    ) -> List[Template]:

        return self._template_manager.get_fit_objects_by_process_name(process_name)

    def get_component(
        self,
        name_or_index: Union[str, int],
    ) -> Component:

        return self._component_manager[name_or_index]

    # endregion

    # region General checks
    def _check_fraction_parameters(self) -> None:
        self._fractions_checked = self._fraction_manager.check_fraction_parameters(self._model_parameters)

    def _check_matrix_shapes(
        self,
        yield_params: np.ndarray,
        fraction_params: np.ndarray,
        efficiency_params: np.ndarray,
        templates: np.ndarray,
    ) -> None:
        if self._is_checked:
            return

        assert len(yield_params.shape) == 1, (len(yield_params.shape), yield_params.shape)
        assert len(efficiency_params.shape) == 2, (len(efficiency_params.shape), efficiency_params.shape)
        assert len(templates.shape) == 3, (len(templates.shape), templates.shape)

        assert yield_params.shape[0] == efficiency_params.shape[1], (yield_params.shape[0], efficiency_params.shape[1])

        assert efficiency_params.shape[0] == templates.shape[0], (efficiency_params.shape[0], templates.shape[0])
        assert efficiency_params.shape[1] == templates.shape[1], (efficiency_params.shape[1], templates.shape[1])

        if self.fraction_conversion.needed:
            assert self._fraction_manager.check_matrix_shapes(yield_params, fraction_params)

    def _check_bin_nuisance_parameters(self) -> None:
        # TODO now: adapt nuisance parameter check to option 1a!
        # TODO: adapt nuisance parameter check to different options!

        nu_is = self._params.get_parameter_indices_for_type(parameter_type=ParameterHandler.bin_nuisance_parameter_type)
        number_bins_with_nuisance = sum(
            [
                ch.binning.num_bins_total
                for ch in self._channels
                for t in ch.sub_templates
                if t.bin_nuisance_parameters is not None
            ]
        )
        assert len(nu_is) == number_bins_with_nuisance, (len(nu_is), number_bins_with_nuisance)

        nuisance_model_parameter_infos = self._params.get_parameter_infos_by_index(indices=nu_is)
        assert all(param_info.name.startswith("bin_nuisance_param_") for param_info in nuisance_model_parameter_infos), (
            f"Parameter names of parameters registered under type {ParameterHandler.bin_nuisance_parameter_type}:\n"
            + "\n\t".join([pi.name for pi in nuisance_model_parameter_infos])
        )

        index_counter = 0
        for channel in self._channels:
            for component in channel.components:
                for template in component.sub_templates:
                    if template.bin_nuisance_parameters is None:
                        assert not any(
                            pi.name.endswith(f"_for_temp_{template.name}") for pi in nuisance_model_parameter_infos
                        ), (
                            template.name,
                            [
                                pi.name
                                for pi in nuisance_model_parameter_infos
                                if pi.name.endswith(f"_for_temp_{template.name}")
                            ],
                        )
                    else:
                        n_bins = template.num_bins_total
                        current_bin_nu_pars = nuisance_model_parameter_infos[index_counter : index_counter + n_bins]
                        assert all(pi.name.endswith(f"_for_temp_{template.name}") for pi in current_bin_nu_pars), (
                            template.name,
                            n_bins,
                            [pi.name for pi in current_bin_nu_pars],
                        )
                        assert all(
                            pi.param_id == template.bin_nuisance_parameters[i].param_id
                            for i, pi in enumerate(current_bin_nu_pars)
                        ), (
                            template.name,
                            [
                                (
                                    pi.param_id,
                                    template.bin_nuisance_parameters[i].param_id,
                                    template.bin_nuisance_parameters[i].name,
                                )
                                for i, pi in enumerate(current_bin_nu_pars)
                            ],
                        )
                        index_counter += n_bins

        self._bin_nuisance_params_checked = True

    def _check_model_setup(self) -> None:
        info_text = (
            f"For consistency,\n"
            f"\t- the order of the templates/processes has to be the same in each channel, and\n"
            f"\t- Composition of all components has to be the same in each channel.\n"
            f"{self._model_setup_as_string()}"
        )

        _first_channel = self._channels[0]
        assert isinstance(_first_channel, Channel), type(_first_channel).__name__
        if not all(ch.process_names == _first_channel.process_names for ch in self._channels):
            raise RuntimeError(
                "The order of processes per channel, which make up the model is inconsistent!\n" + info_text
            )

        if not all(ch.process_names_per_component == _first_channel.process_names_per_component for ch in self._channels):
            raise RuntimeError("The order of channel components, which make up the model is inconsistent!\n" + info_text)

    def _check_has_data(
        self,
        adding: str,
    ) -> None:
        if self._has_data is True:
            raise RuntimeError(
                f"Trying to add new {adding} after adding the data to the model!\n"
                f"All {adding}s have to be added before 'add_data' is called!"
            )

    def _check_is_initialized(self) -> None:
        if not self._is_initialized:
            raise RuntimeError(
                "The model is not finalized, yet!\nPlease use the 'finalize_model' method to finalize the model setup!"
            )

    def _check_is_not_finalized(self) -> None:
        if self._is_initialized:
            raise RuntimeError("The Model has already been finalized and cannot be altered anymore!")

    # endregion

    # region Functions updated by the minimizer (speed sensitive, uses parameter_vector ndarray)

    def get_templates(
        self,
        nuisance_parameters: Optional[np.ndarray],
    ) -> np.ndarray:
        if nuisance_parameters is None and self._template_shape is not None:
            return self._template_shape

        if nuisance_parameters is not None:
            # Apply shape uncertainties:
            templates_with_shape_uncertainties = self.template_bin_counts * (
                1.0 + nuisance_parameters * self.relative_shape_uncertainties
            )
        else:
            templates_with_shape_uncertainties = self.template_bin_counts

        # Normalization of template bin counts with shape uncertainties to obtain the template shapes:
        norm_denominator = templates_with_shape_uncertainties.sum(axis=2)[:, :, np.newaxis]
        if len(np.argwhere(norm_denominator == 0)) > 0:
            # Handling cases where empty templates would cause division by 0, resulting in a template shape with NaNs.
            for row, col, _ in np.argwhere(norm_denominator == 0):
                assert all(templates_with_shape_uncertainties[row, col, :] == 0), templates_with_shape_uncertainties[
                    row, col, :
                ]
                norm_denominator[row, col, 0] = 1.0

        templates_with_shape_uncertainties /= norm_denominator

        if nuisance_parameters is None:
            self._template_shape = templates_with_shape_uncertainties

        return templates_with_shape_uncertainties

    def get_nuisance_parameters(
        self,
        parameter_vector: np.ndarray,
    ) -> Tuple[np.ndarray, np.ndarray]:

        if self.bin_nuisance_parameter_slice is not None:
            nuisance_parameter_vector = self._params.get_combined_parameters_by_slice(
                parameter_vector=parameter_vector, slicing=self.bin_nuisance_parameter_slice, ncall=self.ncall
            )
        else:
            nuisance_parameter_vector = self._params.get_combined_parameters_by_index(
                parameter_vector=parameter_vector, indices=self.bin_nuisance_parameter_indices, ncall=self.ncall
            )

        new_nuisance_matrix_shape = self._nuisance_matrix_shape
        complex_reshaping_required = not all(
            n_bins == self.number_of_bins_flattened_per_channel[0] for n_bins in self.number_of_bins_flattened_per_channel
        )

        if complex_reshaping_required:
            num_bins_times_templates = np.array(self.number_of_bins_flattened_per_channel) * np.array(
                self.number_of_templates
            )

            cum_sum_of_bins = np.cumsum(num_bins_times_templates)
            split_indices, check_sum = np.split(cum_sum_of_bins, [len(cum_sum_of_bins) - 1])
            assert check_sum[0] == sum(num_bins_times_templates), (
                check_sum,
                sum(num_bins_times_templates),
                num_bins_times_templates,
            )

            assert len(nuisance_parameter_vector) == check_sum[0], (len(nuisance_parameter_vector), check_sum[0])

            nuisance_param_vectors_per_ch = np.split(nuisance_parameter_vector, split_indices)
            assert all(
                len(nus_v) == n_bins for nus_v, n_bins in zip(nuisance_param_vectors_per_ch, num_bins_times_templates)
            ), [(len(nv), nb) for nv, nb in zip(nuisance_param_vectors_per_ch, num_bins_times_templates)]

            padded_nuisance_param_vectors = pad_sequences(nuisance_param_vectors_per_ch, padding="post", dtype="int32")

            nuisance_parameter_matrix = np.reshape(padded_nuisance_param_vectors, newshape=new_nuisance_matrix_shape)
        else:
            nuisance_parameter_matrix = np.reshape(nuisance_parameter_vector, newshape=new_nuisance_matrix_shape)

        return nuisance_parameter_vector, nuisance_parameter_matrix

    def get_efficiencies_matrix(
        self,
        parameter_vector: np.ndarray,
    ) -> np.ndarray:
        # TODO: Should be normalized to 1 over all channels? Can not be done when set to be floating
        # TODO: Add constraint which ensures that they are normalized?
        # TODO: Would benefit from allowing constrains, e.g. let them float around MC expectation
        if self._efficiency_indices is not None:
            return self._get_shaped_efficiency_parameters(
                parameter_vector=parameter_vector,
                indices=self._efficiency_indices,
            )

        self._check_is_initialized()
        indices = self._params.get_parameter_indices_for_type(parameter_type=ParameterHandler.efficiency_parameter_type)
        shaped_efficiency_matrix = self._get_shaped_efficiency_parameters(
            parameter_vector=parameter_vector,
            indices=indices,
        )

        if not self._efficiencies_checked:
            self._check_efficiency_parameters()

        self._efficiency_indices = indices
        return shaped_efficiency_matrix

    def _get_shaped_efficiency_parameters(self, parameter_vector: np.ndarray, indices: List[int]) -> np.ndarray:
        self._check_is_initialized()

        eff_params_array = self._params.get_combined_parameters_by_index(
            parameter_vector=parameter_vector,
            indices=indices,
            ncall=self.ncall,
        )

        if self._efficiency_reshaping_indices is None:
            ntpc = self.number_of_templates  # ntpc = Number of templates per channel
            self._efficiency_padding_required = not all(nt == ntpc[0] for nt in ntpc)
            self._efficiency_reshaping_indices = [
                sum([temps_in_ch for temps_in_ch in ntpc[: i + 1]]) for i in range(len(ntpc) - 1)
            ]

        eff_params_array_list = np.split(eff_params_array, self._efficiency_reshaping_indices)

        if self._efficiency_padding_required:
            shaped_effs_matrix = pad_sequences(eff_params_array_list, padding="post", dtype="float64")
        else:
            shaped_effs_matrix = np.stack(eff_params_array_list)

        if not self._efficiencies_checked:
            assert all(len(effs) == nt for effs, nt in zip(eff_params_array_list, self.number_of_templates)), (
                eff_params_array_list,
                [len(effs) for effs in eff_params_array_list],
                self.number_of_templates,
            )
            assert len(shaped_effs_matrix.shape) == 2, (len(shaped_effs_matrix.shape), shaped_effs_matrix.shape)
            assert shaped_effs_matrix.shape[0] == self.number_of_channels, (
                shaped_effs_matrix.shape,
                shaped_effs_matrix.shape[0],
                self.number_of_channels,
            )
            assert shaped_effs_matrix.shape[1] == max(self.number_of_templates), (
                shaped_effs_matrix.shape,
                shaped_effs_matrix.shape[1],
                max(self.number_of_templates),
            )

        return shaped_effs_matrix

    def get_fractions_vector(self, parameter_vector: np.ndarray) -> np.ndarray:
        if self._fraction_indices is not None:
            return self._params.get_combined_parameters_by_index(
                parameter_vector=parameter_vector,
                indices=self._fraction_indices,
                ncall=self.ncall,
            )

        self._check_is_initialized()
        indices = self._params.get_parameter_indices_for_type(parameter_type=ParameterHandler.fraction_parameter_type)

        if not self._fractions_checked:
            self._check_fraction_parameters()

        self._fraction_indices = indices
        return self._params.get_combined_parameters_by_index(
            parameter_vector=parameter_vector,
            indices=indices,
            ncall=self.ncall,
        )

    def get_yields_vector(
        self,
        parameter_vector: np.ndarray,
    ) -> np.ndarray:
        if self._yield_indices is not None:
            return self._params.get_combined_parameters_by_index(
                parameter_vector=parameter_vector,
                indices=self._yield_indices,
                ncall=self.ncall,
            )
        self._check_is_initialized()

        indices_from_temps = self._get_yield_parameter_indices()

        if not self._yields_checked:
            self._check_yield_parameters(yield_parameter_indices=indices_from_temps)

        self._yield_indices = indices_from_temps
        return self._params.get_combined_parameters_by_index(
            parameter_vector=parameter_vector,
            indices=indices_from_temps,
            ncall=self.ncall,
        )

    def calculate_expected_bin_count(
        self,
        parameter_vector: np.ndarray,
        nuisance_parameters: np.ndarray,
    ) -> np.ndarray:
        if not self._is_checked:
            assert isinstance(self.fraction_conversion, FractionConversionInfo), type(self.fraction_conversion)

        yield_parameters = self.get_yields_vector(parameter_vector=parameter_vector)
        fraction_parameters = self.get_fractions_vector(parameter_vector=parameter_vector)
        efficiency_parameters = self.get_efficiencies_matrix(parameter_vector=parameter_vector)
        normed_efficiency_parameters = efficiency_parameters  # TODO: Implement normalization of efficiencies!
        # TODO: Regarding normalization of efficiencies: If the efficiencies are normed,
        #       the efficiency loss due to the scope of the templates must be considered as well!
        #       Maybe this can be done in the templates...

        # TODO: add also rate uncertainties to yields!

        normed_templates = self.get_templates(nuisance_parameters=nuisance_parameters)

        self._check_matrix_shapes(
            yield_params=yield_parameters,
            fraction_params=fraction_parameters,
            efficiency_params=normed_efficiency_parameters,
            templates=normed_templates,
        )

        if self.fraction_conversion.needed:
            bin_count = np.einsum(
                "ij, ijk -> ik",
                (
                    yield_parameters
                    * (
                        self.fraction_conversion.conversion_matrix @ fraction_parameters
                        + self.fraction_conversion.conversion_vector
                    )
                    * normed_efficiency_parameters
                ),
                normed_templates,
            )
        else:
            bin_count = np.einsum("ij, ijk -> ik", (yield_parameters * normed_efficiency_parameters), normed_templates)

        if not self._is_checked:
            check_bin_count_shape(
                bin_count=bin_count,
                number_of_channels=self.number_of_channels,
                max_number_of_bins=self.max_number_of_bins_flattened,
                where="calculate_expected_bin_count",
            )
            self._is_checked = True

        return bin_count

    def _gauss_term(
        self,
        bin_nuisance_parameter_vector: np.ndarray,
    ) -> float:
        if len(bin_nuisance_parameter_vector) == 0:
            return 0.0

        if not self._gauss_term_checked:
            assert len(bin_nuisance_parameter_vector.shape) == 1, bin_nuisance_parameter_vector.shape
            assert (
                len(self.inverse_template_bin_correlation_matrix.shape) == 2
            ), self.inverse_template_bin_correlation_matrix.shape
            assert len(bin_nuisance_parameter_vector) == self.inverse_template_bin_correlation_matrix.shape[0], (
                bin_nuisance_parameter_vector.shape,
                self.inverse_template_bin_correlation_matrix.shape,
            )
            assert len(bin_nuisance_parameter_vector) == self.inverse_template_bin_correlation_matrix.shape[1], (
                bin_nuisance_parameter_vector.shape,
                self.inverse_template_bin_correlation_matrix.shape,
            )
            self._gauss_term_checked = True

        return (
            bin_nuisance_parameter_vector @ self.inverse_template_bin_correlation_matrix @ bin_nuisance_parameter_vector
        )

    def _constraint_term(
        self,
        parameter_vector: np.ndarray,
    ) -> float:
        if not self._simple_constraint_container:
            return 0.0

<<<<<<< HEAD
        simple_constraint_pars = self._params.get_combined_parameters_by_index(
            parameter_vector=parameter_vector,
            indices=self.constraint_indices,
            ncall=self.ncall,
        )
        simple_constraint_term = np.sum(((self.constraint_values - simple_constraint_pars) / self.constraint_sigmas) ** 2)
=======
        if self.constraint_slice is not None:
            constraint_pars = self._params.get_combined_parameters_by_slice(
                parameter_vector=parameter_vector,
                slicing=self.constraint_slice,
                ncall=self.ncall,
            )
        else:
            constraint_pars = self._params.get_combined_parameters_by_index(
                parameter_vector=parameter_vector,
                indices=self.constraint_indices,
                ncall=self.ncall,
            )
>>>>>>> 55eca973

        complex_constraint_term = 0.0
        if self._complex_constraint_container:
            for cc in self._complex_constraint_container:
                complex_constraint_term += ((cc.central_value - cc(parameter_vector)) / cc.uncertainty) ** 2

        if not self._constraint_term_checked:
            assert isinstance(simple_constraint_term, float), (simple_constraint_term, type(simple_constraint_term))
            assert isinstance(complex_constraint_term, float), (complex_constraint_term, type(complex_constraint_term))
            self._constraint_term_checked = True

        return simple_constraint_term + complex_constraint_term

    def get_masked_data_bin_count(self, mc_bin_count: np.ndarray) -> np.ndarray:
        if not self._ignore_empty_mc_bins:
            return self._data_channels.get_flattened_data_bin_counts(
                number_of_channels=self.number_of_channels, max_number_of_model_bins=self.max_number_of_bins_flattened
            )

        # We assume that the yields are always > 0 and, hence, the masking will never change!
        if self._masked_data_bin_counts is None:
            data_bin_count = np.copy(
                self._data_channels.get_flattened_data_bin_counts(
                    number_of_channels=self.number_of_channels, max_number_of_model_bins=self.max_number_of_bins_flattened
                )
            )  # type: np.ndarray

            assert data_bin_count.shape == mc_bin_count.shape, (data_bin_count.shape, mc_bin_count.shape)
            data_bin_count[mc_bin_count == 0.0] = 0.0

            self._masked_data_bin_counts = data_bin_count

        return self._masked_data_bin_counts

    def chi2(
        self,
        parameter_vector: np.ndarray,
        fix_nuisance_parameters: bool = False,
    ) -> float:
        if fix_nuisance_parameters:
            nuisance_parameter_vector, nuisance_parameter_matrix = (np.array([]), None)
        else:
            nuisance_parameter_vector, nuisance_parameter_matrix = self.get_nuisance_parameters(parameter_vector)

        expected_bin_count = self.calculate_expected_bin_count(
            parameter_vector=parameter_vector,
            nuisance_parameters=nuisance_parameter_matrix,
        )  # type: np.ndarray

        chi2_data_term = np.sum(
            (expected_bin_count - self.get_masked_data_bin_count(mc_bin_count=expected_bin_count)) ** 2
            / (2 * self._data_channels.get_squared_data_stat_errors()),
            axis=None,
        )

        if not self._chi2_calculation_checked:
            assert isinstance(chi2_data_term, float), (chi2_data_term, type(chi2_data_term))
            self._chi2_calculation_checked = True

        return (
            chi2_data_term
            + self._gauss_term(bin_nuisance_parameter_vector=nuisance_parameter_vector)
            + self._constraint_term(parameter_vector=parameter_vector)
        )

    def nll(
        self,
        parameter_vector: np.ndarray,
        fix_nuisance_parameters: bool = False,
    ) -> float:

        self.ncall += 1

        if fix_nuisance_parameters:
            nuisance_parameter_vector, nuisance_parameter_matrix = (np.array([]), None)
        else:
            nuisance_parameter_vector, nuisance_parameter_matrix = self.get_nuisance_parameters(parameter_vector)

        expected_bin_count = self.calculate_expected_bin_count(
            parameter_vector=parameter_vector,
            nuisance_parameters=nuisance_parameter_matrix,
        )

        data_bin_count = self.get_masked_data_bin_count(mc_bin_count=expected_bin_count)  # type: np.ndarray

        poisson_term = np.sum(
            expected_bin_count - data_bin_count - xlogyx(data_bin_count, expected_bin_count),
            axis=None,
        )

        if not self._nll_calculation_checked:
            assert isinstance(poisson_term, float), (poisson_term, type(poisson_term))
            self._nll_calculation_checked = True

        return poisson_term + 0.5 * (
            self._gauss_term(bin_nuisance_parameter_vector=nuisance_parameter_vector)
            + self._constraint_term(parameter_vector=parameter_vector)
        )

    def update_parameters(
        self,
        parameter_vector: np.ndarray,
    ) -> None:
        self._params.update_parameters(parameter_vector=parameter_vector)

    # endregion

    # region Cost function factories

    # Using AbstractCostFunction class name as type hint, before AbstractCostFunction is defined.
    def create_nll(
        self,
        fix_nuisance_parameters: bool = False,
    ) -> "AbstractCostFunction":
        return NLLCostFunction(self, parameter_handler=self._params, fix_nuisance_parameters=fix_nuisance_parameters)

    # Using AbstractCostFunction class name as type hint, before AbstractCostFunction is defined.
    def create_chi2(
        self,
        fix_nuisance_parameters: bool = False,
    ) -> "AbstractCostFunction":
        return Chi2CostFunction(self, parameter_handler=self._params, fix_nuisance_parameters=fix_nuisance_parameters)

    # endregion

    # region Plotting

    @property
    def mc_channels_to_plot(self) -> ModelChannels:
        if not self._is_initialized:
            raise RuntimeError("The FitModel is not fully initialized, yet!")
        return self._channels

    @property
    def data_channels_to_plot(self) -> ModelDataChannels:
        if not self._is_initialized:
            raise RuntimeError("The FitModel is not fully initialized, yet!")
        return self._data_channels

    # endregion

    # region Misc

    def finalize_model(self) -> None:
        if not self._has_data:
            raise RuntimeError(
                "You have not added data, yet, so the model can not be finalized, yet!\n"
                "Please use the 'add_data' method to add data for all defined channels:\n\t"
                + "\n\t".join(f"{i}. {c.name}" for i, c in enumerate(self._channels))
            )

        self._check_model_setup()
        self._fraction_manager.convert_fractions()
        self._collect_parameter_constraints()

        self._initialize_template_uncertainties()
        self._check_systematics_uncertainty_matrices()
        self._check_bin_correlation_matrix()

        self._check_yield_parameters(yield_parameter_indices=None)
        self._check_fraction_parameters()
        self._check_efficiency_parameters()

        self._params.finalize()

        self._is_initialized = True

        logging.info(self._model_setup_as_string())

    def _model_setup_as_string(self) -> str:
        output_string = ""
        for channel in self._channels:
            output_string += f"Channel {channel.channel_index}: '{channel.name}'\n"
            for component in channel:
                output_string += f"\tComponent {component.component_index}: '{component.name}'\n"
                for template in component.sub_templates:
                    output_string += (
                        f"\t\tTemplate {template.template_index}: '{template.name}' "
                        f"(Process: '{template.process_name})'\n"
                    )

        return output_string

    def __repr__(self) -> str:
        return self._model_setup_as_string()

    # endregion


class AbstractCostFunction(ABC):
    """
    Abstract base class for all cost function to estimate yields using the template method.
    """

    def __init__(
        self,
        model: FitModel,
        parameter_handler: ParameterHandler,
        fix_nuisance_parameters: bool = False,
    ) -> None:
        self._model = model  # type: FitModel
        self._params = parameter_handler  # type: ParameterHandler
        self._fix_nui_params = fix_nuisance_parameters  # type: bool

    @property
    def x0(self) -> np.ndarray:
        """ Returns initial parameters of the model """
        return self._params.get_initial_values_of_floating_parameters()

    @property
    def param_names(self) -> Tuple[str, ...]:
        return self._model.names_of_floating_parameters

    @property
    def param_types(self) -> Tuple[str, ...]:
        return self._model.types_of_floating_parameters

    @abstractmethod
    def __call__(self, x: np.ndarray, *args) -> float:
        raise NotImplementedError(f"{self.__class__.__name__} is an abstract base class.")


class Chi2CostFunction(AbstractCostFunction):
    def __call__(self, x: np.ndarray, *args) -> float:
        return self._model.chi2(
            parameter_vector=x,
            fix_nuisance_parameters=self._fix_nui_params,
        )


class NLLCostFunction(AbstractCostFunction):
    def __call__(self, x: np.ndarray, *args) -> float:
        return self._model.nll(
            parameter_vector=x,
            fix_nuisance_parameters=self._fix_nui_params,
        )<|MERGE_RESOLUTION|>--- conflicted
+++ resolved
@@ -115,15 +115,11 @@
 
         self._bin_nuisance_params_checked = False  # type: bool
 
-<<<<<<< HEAD
         self._simple_constraint_container = SimpleConstraintContainer()
         self._complex_constraint_container = ComplexConstraintContainer()
-=======
+
         self.bin_nuisance_parameter_slice = None  # type: Optional[Tuple[int, int]]
         self.constraint_slice = None  # type: Optional[Tuple[int, int]]
-
-        self._constraint_container = ConstraintContainer()  # type: ConstraintContainer
->>>>>>> 55eca973
 
         self._template_shapes_checked = False  # type: bool
         self._template_shape = None  # type: Optional[np.ndarray]
@@ -1189,17 +1185,12 @@
     # region Constraint-related methods and properties
 
     @immutable_cached_property
-<<<<<<< HEAD
-    def constraint_indices(self) -> Union[np.ndarray, slice, List[int]]:
-        return create_slice_if_contiguous([c.constraint_index for c in self._simple_constraint_container])
-=======
     def constraint_indices(self) -> Union[np.ndarray, List[int]]:
 
-        constraint_indices = [c.constraint_index for c in self._constraint_container]
+        constraint_indices = [c.constraint_index for c in self._simple_constraint_container]
         self.constraint_slice = create_slice_if_contiguous(constraint_indices)
 
         return np.array(constraint_indices)
->>>>>>> 55eca973
 
     @immutable_cached_property
     def constraint_values(self) -> List[float]:
@@ -1943,27 +1934,19 @@
         if not self._simple_constraint_container:
             return 0.0
 
-<<<<<<< HEAD
-        simple_constraint_pars = self._params.get_combined_parameters_by_index(
-            parameter_vector=parameter_vector,
-            indices=self.constraint_indices,
-            ncall=self.ncall,
-        )
-        simple_constraint_term = np.sum(((self.constraint_values - simple_constraint_pars) / self.constraint_sigmas) ** 2)
-=======
         if self.constraint_slice is not None:
-            constraint_pars = self._params.get_combined_parameters_by_slice(
+            simple_constraint_pars = self._params.get_combined_parameters_by_slice(
                 parameter_vector=parameter_vector,
                 slicing=self.constraint_slice,
                 ncall=self.ncall,
             )
         else:
-            constraint_pars = self._params.get_combined_parameters_by_index(
+            simple_constraint_pars = self._params.get_combined_parameters_by_index(
                 parameter_vector=parameter_vector,
                 indices=self.constraint_indices,
                 ncall=self.ncall,
             )
->>>>>>> 55eca973
+        simple_constraint_term = np.sum(((self.constraint_values - simple_constraint_pars) / self.constraint_sigmas) ** 2)
 
         complex_constraint_term = 0.0
         if self._complex_constraint_container:

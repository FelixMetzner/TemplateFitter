import logging

from abc import ABC, abstractmethod
from collections import OrderedDict

import numpy as np
from numba import jit

from templatefitter.templates import Channel

logging.getLogger(__name__).addHandler(logging.NullHandler())

__all__ = [
    "MultiChannelTemplate",
    "NegLogLikelihood"
]


class MultiChannelTemplate:

    def __init__(self):
        self._channel_dict = OrderedDict()
        self._processes = tuple()

        self._rate_uncertainties = dict()
        self._num_rate_uncertainties = 0
        self._rate_uncertainties_nui_params = dict()
        self._per_process_num_rate_unc = dict()

    @property
    def num_nui_params(self):
        """int: Total number of nuisance parameters."""
        return sum([channel.num_nui_params for channel in self.channels.values()])

    @property
    def process_yields(self):
        yields = np.zeros(self.num_processes)

        for process in self.processes:
            for channel in self.channels.values():
                try:
                    yields[self.process_to_index(process)] += channel[process].yield_param
                except KeyError:
                    continue

        return yields

    @property
    def nui_params(self):
        nui_params_per_channel = list()

        for channel in self.channels.values():
            for template in channel.templates.values():
                nui_params_per_channel.append(template.nui_params)

        return np.concatenate(nui_params_per_channel)

    @property
    def rate_uncertainties_dict(self):
        return self._rate_uncertainties

    @property
    def rate_uncertainties(self):
        rate_uncertainties_per_process = list()
        for process, uncertainties in self._rate_uncertainties.items():
            rate_uncertainties_per_process.append(uncertainties)
        return np.concatenate(rate_uncertainties_per_process)

    @property
    def rate_uncertainties_nui_params(self):
        rate_nui_params_per_process = list()
        for process, uncertainties in self._rate_uncertainties_nui_params.items():
            rate_nui_params_per_process.append(uncertainties)
        return np.concatenate(rate_nui_params_per_process)

    @rate_uncertainties_nui_params.setter
    def rate_uncertainties_nui_params(self, new_values):
        new_values_per_process =  np.split(
            new_values, np.cumsum(self.num_rate_uncertainties_per_process)[1:]
        )
        for process, values in zip(self._rate_uncertainties_nui_params.keys(), new_values_per_process):
            self._rate_uncertainties_nui_params[process] = values

    @property
    def num_rate_uncertainties(self):
        return self._num_rate_uncertainties

    @property
    def num_rate_uncertainties_per_process(self):
        return np.array(list(self._per_process_num_rate_unc.values()))

    @property
    def num_channels(self):
        """int: Number of defined channels."""
        return len(self._channel_dict)

    @property
    def channels(self):
        """dict: Channel dictionary."""
        return self._channel_dict

    @property
    def num_processes(self):
        """int: Number of defined processes."""
        return len(self._processes)

    @property
    def processes(self):
        """tuple of str: Names of defined processes."""
        return self._processes

    def define_channel(self, name, bins, range):
        """
        Creates and stores `Channel` instances in the internal
        channel map.

        name : str
            Channel name.
        """
        ch = Channel(name=name, bins=bins, range=range)
        self._channel_dict[name] = ch

    def define_process(self, name):
        """
        Parameters
        ----------
        name

        Returns
        -------

        """
        if name not in self._processes:
            self._processes = (*self._processes, name)
            self._rate_uncertainties[name] = np.array([])
            self._rate_uncertainties_nui_params[name] = np.array([])
            self._per_process_num_rate_unc[name] = 0
        else:
            raise RuntimeError(f"Process {name} already defined.")

    def add_rate_uncertainty(self, process, rel_uncertainty):
        if process not in self._processes:
            raise RuntimeError(f"Process {process} not defined.")
        else:
            self._rate_uncertainties[process] = np.array(
                [*self._rate_uncertainties[process], rel_uncertainty]
            )
            self._rate_uncertainties_nui_params[process] = np.array(
                [*self._rate_uncertainties_nui_params[process], 0]
            )
            self._num_rate_uncertainties += 1
            self._per_process_num_rate_unc[process] += 1

    def add_template(self, channel, process, template, efficiency=1.0):
        """
        Parameters
        ----------
        channel
        process
        template
        efficiency

        Returns
        -------

        """
        if channel not in list(self.channels.keys()):
            raise RuntimeError(f"Channel '{channel}' not defined!")
        if process not in self.processes:
            raise RuntimeError(f"Process '{process}' not defined!")

        self.channels[channel].add_template(process, template, efficiency)

    def add_data(self, **kwargs):
        """

        Parameters
        ----------
        kwargs

        Returns
        -------

        """
        for channel, hdata in kwargs.items():
            if channel not in list(self.channels.keys()):
                raise RuntimeError(f"Channel '{channel}' not defined!")

            self.channels[channel].add_data(hdata)

    def process_to_index(self, process):
        """int: Index of the process in the internal tuple."""
        return self._processes.index(process)

    def set_yield(self, process_id, value):
        """

        Parameters
        ----------
        process_id
        value

        Returns
        -------

        """
        if process_id not in self.processes:
            raise RuntimeError(f"Process '{process_id}' not defined!")

        for channel in self.channels.values():
            try:
                channel[process_id].yield_param = value * channel.efficiencies[process_id]
            except KeyError:
                continue

    def get_yield(self, process_id):
        """

        Parameters
        ----------
        process_id

        Returns
        -------

        """
        if process_id not in self.processes:
            raise RuntimeError(f"Process '{process_id}' not defined!")

        return self.process_yields[self.process_to_index(process_id)]

    def reset_parameters(self):
        """

        Returns
        -------

        """
        for channel in self.channels.values():
            channel.reset()

    def multiplicative_rate_uncertainty(self, nui_params):
        epsilon = 1 + nui_params*self.rate_uncertainties
        per_yield_epsilon = np.split(epsilon, np.cumsum(self.num_rate_uncertainties_per_process)[1:])
        return np.array([np.prod(eps) for eps in per_yield_epsilon])
        # return multiply_rate_uncertainties(nui_params, self.rate_uncertainties, self.num_rate_uncertainties_per_process)

    def generate_per_channel_parameters(self, x):
        """

        Parameters
        ----------
        x

        Returns
        -------

        """
        yields = x[:self.num_processes]
<<<<<<< HEAD
        nui_params = x[self.num_processes: self.num_nui_params + self.num_processes]

=======
        nui_params = x[self.num_processes: self.num_nui_params+self.num_processes]
        # per_yield_rate_unc = self.multiplicative_rate_uncertainty(
        #     x[self.num_processes+self.num_nui_params:self.num_processes+self.num_nui_params+self.num_rate_uncertainties]
        # )
        # yields *= per_yield_rate_unc
>>>>>>> 482cefcd
        per_channel_yields = [yields[channel.process_indices(self.processes)]
                              for channel in self.channels.values()]

        per_channel_num_nui_params = [channel.num_nui_params for channel in self.channels.values()]
        # per_channel_nui_params = np.split(nui_params, np.cumsum(per_channel_num_nui_params)[:-1])
        per_channel_nui_params = list(array_split_into(nui_params, per_channel_num_nui_params))

        return per_channel_yields, per_channel_nui_params

    def update_parameters(self, new_values):
        """

        Parameters
        ----------
        new_values

        Returns
        -------

        """
        if self.num_rate_uncertainties > 0:
            self.rate_uncertainties_nui_params = new_values[-self.num_rate_uncertainties:]

        per_ch_yields, per_ch_nui_params = self.generate_per_channel_parameters(new_values)

        for channel, ch_yields, ch_nui_params in zip(self.channels.values(), per_ch_yields, per_ch_nui_params):
            channel.update_parameters(ch_yields, ch_nui_params)

    def create_nll(self):
        """

        Returns
        -------

        """
        return NegLogLikelihood(self)

    def generate_toy_dataset(self):
        """
        Generates a toy dataset from the given templates.
        This is a binned dataset where each bin is treated a
        random number following a poisson distribution with
        mean equal to the bin content of all templates.

        Returns
        -------
        toy_datasets : Dictionary of instances of a histogram class that
        inherits from `AbstractHist` with keys equal to the channel names.
        """
        toy_datasets = {}
        for ch_name, channel in self.channels.items():
            toy_datasets[ch_name] = channel.generate_toy_dataset()
        return toy_datasets

    def generate_asimov_dataset(self, integer_values=False):
        """Generates an Asimov dataset from the given templates.
        This is a binned dataset which corresponds to the current
        expectation values. Since data takes only integer values,
        the template expectation in each bin is rounded to the
        nearest integer.

        Parameters
        ----------
        integer_values : bool, optional
            Whether to round Asimov data points to integer values
            or not. Default is False.

        Returns
        -------
        asimov_datasets : Dictionary of instances of a histogram class that
        inherits from `AbstractHist` with keys equal to the channel names.
        """
        asimov_datasets = {}
        for ch_name, channel in self.channels.items():
            asimov_datasets[ch_name] = channel.generate_asimov_dataset(integer_values)
        return asimov_datasets


class AbstractTemplateCostFunction(ABC):
    """
    Abstract base class for all cost function to estimate
    yields using the template method.
    """

    def __init__(self):
        pass

    # -- abstract properties

    @property
    @abstractmethod
    def x0(self):
        """numpy.ndarray: Starting values for the minimization."""
        pass

    @property
    @abstractmethod
    def param_names(self):
        """list of str: Parameter names. Used for convenience."""
        pass

    # -- abstract methods --

    @abstractmethod
    def __call__(self, x: np.ndarray) -> float:
        pass


class NegLogLikelihood(AbstractTemplateCostFunction):

    def __init__(self, multi_channel_template: MultiChannelTemplate):
        super().__init__()
        self._mct = multi_channel_template

    @property
    def x0(self):
        yields = self._mct.process_yields
        nui_params = self._mct.nui_params
        rate_uncertainties = self._mct.rate_uncertainties_nui_params

        return np.concatenate((yields, nui_params, rate_uncertainties))

    @property
    def param_names(self):
        yield_names = [process + "_yield" for process in self._mct.processes]

        nui_param_names = []

        for ch_name, channel in self._mct.channels.items():
            per_channel_names = []
            for temp_name, template in channel.templates.items():
                per_channel_names.extend([
                    f"{ch_name}_{temp_name}_bin_{i}" for i in range(template.num_bins)
                ])
            nui_param_names.extend(per_channel_names)

        rate_uncertainties_names = []

        for process, uncertainties in self._mct.rate_uncertainties_dict.items():
            rate_uncertainties_names.extend(
                [f"rate_{process}_{i}" for i in range(len(uncertainties))]
            )

        return yield_names + nui_param_names + rate_uncertainties_names

    def __call__(self, x):
        ch_yields, ch_nui_params = self._mct.generate_per_channel_parameters(x)
        nll_value = 0

        for channel, yields, nui_params in zip(self._mct.channels.values(), ch_yields, ch_nui_params):
            nll_value += channel.nll_contribution(yields, nui_params)

<<<<<<< HEAD
        return nll_value
=======
        # constrain rate uncertainties

        nll_value += 0.5 * np.sum(
            x[self._mct.num_processes+self._mct.num_nui_params:self._mct.num_processes+self._mct.num_nui_params+self._mct.num_rate_uncertainties]**2
        )

        return nll_value


# @jit(nopython=True)
def multiply_rate_uncertainties(nui_params, rate_unc, num_rate_unc_pprocess):
        epsilon = 1 + nui_params*rate_unc
        per_yield_epsilon = np.split(epsilon, np.cumsum(num_rate_unc_pprocess)[1:])
        return np.array([np.prod(eps) for eps in per_yield_epsilon])
>>>>>>> 482cefcd
<|MERGE_RESOLUTION|>--- conflicted
+++ resolved
@@ -1,12 +1,12 @@
 import logging
+import numpy as np
 
 from abc import ABC, abstractmethod
 from collections import OrderedDict
-
-import numpy as np
 from numba import jit
 
 from templatefitter.templates import Channel
+from templatefitter.utility import array_split_into
 
 logging.getLogger(__name__).addHandler(logging.NullHandler())
 
@@ -75,7 +75,7 @@
 
     @rate_uncertainties_nui_params.setter
     def rate_uncertainties_nui_params(self, new_values):
-        new_values_per_process =  np.split(
+        new_values_per_process = np.split(
             new_values, np.cumsum(self.num_rate_uncertainties_per_process)[1:]
         )
         for process, values in zip(self._rate_uncertainties_nui_params.keys(), new_values_per_process):
@@ -240,7 +240,7 @@
             channel.reset()
 
     def multiplicative_rate_uncertainty(self, nui_params):
-        epsilon = 1 + nui_params*self.rate_uncertainties
+        epsilon = 1 + nui_params * self.rate_uncertainties
         per_yield_epsilon = np.split(epsilon, np.cumsum(self.num_rate_uncertainties_per_process)[1:])
         return np.array([np.prod(eps) for eps in per_yield_epsilon])
         # return multiply_rate_uncertainties(nui_params, self.rate_uncertainties, self.num_rate_uncertainties_per_process)
@@ -257,16 +257,14 @@
 
         """
         yields = x[:self.num_processes]
-<<<<<<< HEAD
         nui_params = x[self.num_processes: self.num_nui_params + self.num_processes]
 
-=======
-        nui_params = x[self.num_processes: self.num_nui_params+self.num_processes]
         # per_yield_rate_unc = self.multiplicative_rate_uncertainty(
-        #     x[self.num_processes+self.num_nui_params:self.num_processes+self.num_nui_params+self.num_rate_uncertainties]
+        #     x[self.num_processes+self.num_nui_params:
+        #     self.num_processes + self.num_nui_params + self.num_rate_uncertainties]
         # )
         # yields *= per_yield_rate_unc
->>>>>>> 482cefcd
+
         per_channel_yields = [yields[channel.process_indices(self.processes)]
                               for channel in self.channels.values()]
 
@@ -419,21 +417,18 @@
         for channel, yields, nui_params in zip(self._mct.channels.values(), ch_yields, ch_nui_params):
             nll_value += channel.nll_contribution(yields, nui_params)
 
-<<<<<<< HEAD
+        # constrain rate uncertainties
+
+        nll_value += 0.5 * np.sum(
+            x[self._mct.num_processes + self._mct.num_nui_params:
+              self._mct.num_processes + self._mct.num_nui_params + self._mct.num_rate_uncertainties] ** 2
+        )
+
         return nll_value
-=======
-        # constrain rate uncertainties
-
-        nll_value += 0.5 * np.sum(
-            x[self._mct.num_processes+self._mct.num_nui_params:self._mct.num_processes+self._mct.num_nui_params+self._mct.num_rate_uncertainties]**2
-        )
-
-        return nll_value
 
 
 # @jit(nopython=True)
-def multiply_rate_uncertainties(nui_params, rate_unc, num_rate_unc_pprocess):
-        epsilon = 1 + nui_params*rate_unc
-        per_yield_epsilon = np.split(epsilon, np.cumsum(num_rate_unc_pprocess)[1:])
-        return np.array([np.prod(eps) for eps in per_yield_epsilon])
->>>>>>> 482cefcd
+def multiply_rate_uncertainties(nui_params, rate_unc, num_rate_unc_process):
+    epsilon = 1 + nui_params * rate_unc
+    per_yield_epsilon = np.split(epsilon, np.cumsum(num_rate_unc_process)[1:])
+    return np.array([np.prod(eps) for eps in per_yield_epsilon])
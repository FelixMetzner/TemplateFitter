--- conflicted
+++ resolved
@@ -11,14 +11,9 @@
 # -- goodness of fit statistics --
 
 
-<<<<<<< HEAD
-def pearson_chi2_test(data, expectation, dof):
+def pearson_chi2_test(data, expectation, dof, error=None):
     """
     Performs a Pearson :math:`\chi^2`-test.
-=======
-def pearson_chi2_test(data, expectation,  dof, error = None):
-    """Performs a Pearson :math:`\chi^2`-test.
->>>>>>> 482cefcd
     This test reflects the level of agreement between observed
     and expected histograms.
     The test statistic is
@@ -49,7 +44,9 @@
     Returns
     -------
     float
-        :math:`\chi^2/\mathrm{dof}`
+        :math:`\chi^2`
+    float
+        :math:`\mathrm{dof}`
     float
         p-value.
     """
@@ -95,7 +92,9 @@
     Returns
     -------
     float
-        :math:`\chi^2/\mathrm{dof}`
+        :math:`\chi^2`
+    float
+        :math:`\mathrm{dof}`
     float
         p-value.
     """

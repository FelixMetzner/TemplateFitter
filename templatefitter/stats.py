--- conflicted
+++ resolved
@@ -135,11 +135,7 @@
         return np.sum(np.nan_to_num((obs - exp) ** 2 / exp_unc))
 
 
-<<<<<<< HEAD
 def mc_chi_squared_from_toys(obs, exp, exp_unc, mc_cov=None, toys_size=1000000, seed=13377331):
-=======
-def mc_chi_squared_from_toys(obs, exp, exp_unc, mc_unc=None, toys_size=1000000, seed=13377331):
->>>>>>> 57a148ac
     """
     Evaluates chi squared difference of expected and observed histogrammed
     distributions and obtains the chi squared distribution for exp via toy
@@ -176,30 +172,19 @@
     obs_chi_squared = calc_chi_squared(obs, exp, exp_unc)
 
     np.random.seed(seed=seed)
-<<<<<<< HEAD
     if mc_cov is None:
         toys = np.random.poisson(exp, size=(toys_size, len(exp)))
     else:
         # toys = np.random.multivariate_normal(mean=exp, cov=mc_cov, size=(toys_size, len(exp)))
         toys_base = np.random.lognormal(mean=exp, sigma=np.sqrt(np.diagonal(mc_cov)), size=(toys_size, len(exp)))
         toys = np.random.poisson(lam=toys_base)
-=======
-    toys = np.random.poisson(exp, size=(toys_size, len(exp)))
-    if mc_unc is not None:
-        pass
-        # TODO: smearing with mc_unc...
->>>>>>> 57a148ac
 
     toy_chi_squared = calc_chi_squared(toys, exp, exp_unc)
 
     return obs_chi_squared, toy_chi_squared
 
 
-<<<<<<< HEAD
 def toy_chi2_test(data, expectation, error, mc_cov=None, toys_size=1000000):
-=======
-def toy_chi2_test(data, expectation, error, mc_error=None, toys_size=1000000):
->>>>>>> 57a148ac
     """
     Performs a GoF-test using a test statistic based on toy MC sampled
     from the expected distribution.
@@ -225,17 +210,13 @@
     tuple(bin_counts, bin_edges, chi2_toys)
         Information needed to plot the chi2 distribution obtained from the toys.
     """
-<<<<<<< HEAD
-    obs_chi2, toys = mc_chi_squared_from_toys(obs=data, exp=expectation, exp_unc=error, mc_cov=mc_cov, toys_size=toys_size)
-=======
     obs_chi2, toys = mc_chi_squared_from_toys(
         obs=data,
         exp=expectation,
         exp_unc=error,
-        mc_unc=mc_error,
+        mc_cov=mc_cov,
         toys_size=toys_size
     )
->>>>>>> 57a148ac
 
     bc, be = np.histogram(toys, bins=100, density=True)
 
